--- conflicted
+++ resolved
@@ -42,2497 +42,7 @@
 	}
 }
 
-<<<<<<< HEAD
-func (generator *Generator) requestParameters(paths map[string]*openapi3.PathItem) jen.Code {
-	var result []jen.Code
-
-	linq.From(paths).
-		SelectManyT(func(kv linq.KeyValue) linq.Query {
-			path := cast.ToString(kv.Key)
-			operationsCodeTags := map[string][]jen.Code{}
-
-			linq.From(kv.Value.(*openapi3.PathItem).Operations()).
-				GroupByT(
-					func(kv linq.KeyValue) string {
-						return generator.normalizer.normalize(kv.Value.(*openapi3.Operation).Tags[0])
-					},
-					func(kv linq.KeyValue) (result []jen.Code) {
-						name := generator.normalizer.normalizeOperationName(path, cast.ToString(kv.Key))
-						operation := kv.Value.(*openapi3.Operation)
-						if operation.RequestBody == nil {
-							result = append(result, generator.requestParameterStruct(name, "", false, operation))
-							return
-						}
-
-						if operation.RequestBody != nil && len(operation.RequestBody.Value.Content) == 1 {
-							contentType := cast.ToString(linq.From(operation.RequestBody.Value.Content).SelectT(func(kv linq.KeyValue) string { return cast.ToString(kv.Key) }).First())
-							result = append(result, generator.requestParameterStruct(name, contentType, false, operation))
-							return
-						}
-
-						var contentTypeResult []jen.Code
-						linq.From(operation.RequestBody.Value.Content).
-							SelectT(func(kv linq.KeyValue) jen.Code {
-								return generator.requestParameterStruct(name, cast.ToString(kv.Key), true, operation)
-							}).
-							ToSlice(&contentTypeResult)
-
-						result = append(result, contentTypeResult...)
-
-						result = generator.normalizer.doubleLineAfterEachElement(result...)
-
-						return
-					},
-				).
-				ToMapByT(&operationsCodeTags,
-					func(kv linq.Group) interface{} { return kv.Key },
-					func(kv linq.Group) (grouped []jen.Code) {
-						linq.From(kv.Group).SelectMany(func(i interface{}) linq.Query { return linq.From(i) }).ToSlice(&grouped)
-						return
-					},
-				)
-
-			return linq.From(operationsCodeTags)
-		}).
-		GroupByT(
-			func(kv linq.KeyValue) interface{} { return kv.Key },
-			func(kv linq.KeyValue) interface{} { return kv.Value },
-		).
-		SelectT(func(kv linq.Group) jen.Code {
-			var grouped []jen.Code
-			linq.From(kv.Group).SelectMany(func(i interface{}) linq.Query { return linq.From(i) }).ToSlice(&grouped)
-			return jen.Add(generator.normalizer.lineAfterEachElement(grouped...)...)
-		}).
-		ToSlice(&result)
-
-	return jen.Null().
-		Add(result...).
-		Add(jen.Line())
-}
-
-func (generator *Generator) components(swagger *openapi3.T) jen.Code {
-	var componentsResult []jen.Code
-
-	linq.From(swagger.Components.Schemas).
-		WhereT(func(kv linq.KeyValue) bool { return len(kv.Value.(*openapi3.SchemaRef).Value.Enum) == 0 }). //filter enums
-		SelectT(func(kv linq.KeyValue) jen.Code {
-			schemaRef := kv.Value.(*openapi3.SchemaRef)
-			return generator.componentFromSchema(cast.ToString(kv.Key), schemaRef)
-		}).
-		ToSlice(&componentsResult)
-
-	var componentsFromPathsResult []jen.Code
-	linq.From(swagger.Paths.Map()).
-		SelectManyT(func(kv linq.KeyValue) linq.Query {
-			path := cast.ToString(kv.Key)
-			componentsByName := map[string]jen.Code{}
-
-			linq.From(kv.Value.(*openapi3.PathItem).Operations()).
-				WhereT(func(kv linq.KeyValue) bool {
-					operation := kv.Value.(*openapi3.Operation)
-					return operation.RequestBody != nil && len(operation.RequestBody.Value.Content) > 0 &&
-						linq.From(operation.RequestBody.Value.Content).
-							AnyWithT(func(kv linq.KeyValue) bool { return kv.Value.(*openapi3.MediaType).Schema.Ref == "" })
-				}).
-				SelectManyT(
-					func(kv linq.KeyValue) linq.Query {
-						result := map[string]jen.Code{}
-						name := generator.normalizer.normalizeOperationName(path, cast.ToString(kv.Key))
-						operation := kv.Value.(*openapi3.Operation)
-
-						if len(operation.RequestBody.Value.Content) == 1 {
-							name += SuffixRequestBody
-							obj := linq.From(operation.RequestBody.Value.Content).SelectT(func(kv linq.KeyValue) interface{} { return kv.Value }).First().(*openapi3.MediaType)
-
-							result[name] = generator.componentFromSchema(name, obj.Schema)
-							return linq.From(result)
-						}
-
-						linq.From(operation.RequestBody.Value.Content).
-							ToMapByT(&result,
-								func(kv linq.KeyValue) string {
-									return name + generator.normalizer.contentType(cast.ToString(kv.Key)+SuffixRequestBody)
-								},
-								func(kv linq.KeyValue) jen.Code {
-									meType := kv.Value.(*openapi3.MediaType)
-
-									objName := name + generator.normalizer.contentType(cast.ToString(kv.Key)+SuffixRequestBody)
-									return generator.componentFromSchema(objName, meType.Schema)
-								})
-
-						return linq.From(result)
-					},
-				).
-				ToMapByT(&componentsByName,
-					func(kv linq.KeyValue) interface{} { return kv.Key },
-					func(kv linq.KeyValue) interface{} { return kv.Value })
-
-			return linq.From(componentsByName)
-		}).
-		GroupByT(
-			func(kv linq.KeyValue) interface{} { return kv.Key },
-			func(kv linq.KeyValue) interface{} { return kv.Value },
-		).
-		SelectT(func(kv linq.Group) jen.Code {
-			var grouped []jen.Code
-			linq.From(kv.Group).ToSlice(&grouped)
-			return jen.Add(generator.normalizer.doubleLineAfterEachElement(grouped...)...)
-		}).
-		ToSlice(&componentsFromPathsResult)
-
-	componentsResult = generator.normalizer.doubleLineAfterEachElement(componentsResult...)
-
-	componentsFromPathsResult = generator.normalizer.doubleLineAfterEachElement(componentsFromPathsResult...)
-
-	return jen.Null().
-		Add(componentsResult...).
-		Add(jen.Line()).
-		Add(componentsFromPathsResult...).
-		Add(jen.Line()).
-		Add(generator.enums(swagger)).
-		Add(jen.Line())
-}
-
-func (generator *Generator) variableForRegex(name string, schema *openapi3.SchemaRef) jen.Code {
-	hasGoRegexExtension := len(schema.Value.Extensions) > 0 && schema.Value.Extensions[goRegex] != nil
-
-	if !hasGoRegexExtension || schema.Value.Type == nil || !schema.Value.Type.Is(TypeString) {
-		return jen.Null()
-	}
-
-	var regex string
-	switch v := schema.Value.Extensions[goRegex].(type) {
-	case json.RawMessage:
-		if err := json.Unmarshal(v, &regex); err != nil {
-			PanicOperationError("JSON Unmarshal", err, map[string]interface{}{
-				"extension": ExtGoRegex,
-				"operation": "parsing regex extension",
-				"data_type": "json.RawMessage",
-			})
-		}
-	case string:
-		regex = v
-	default:
-		PanicUnexpectedExtensionType(ExtGoRegex, v, map[string]interface{}{"parsing_context": "regex extension"})
-	}
-
-	if generator.useRegex == nil {
-		generator.useRegex = map[string]string{}
-	}
-
-	if _, ok := generator.useRegex[regex]; ok {
-		return jen.Empty()
-	}
-
-	name = generator.normalizer.decapitalize(name) + SuffixRegex
-	generator.useRegex[regex] = name
-	return jen.Var().
-		Id(name).
-		Op("=").
-		Qual(PackageRegexp, MethodMustCompile).
-		Call(jen.Lit(regex)).
-		Line()
-}
-
-func (generator *Generator) additionalConstants(swagger *openapi3.T) (jen.Code, []jen.Code) {
-	var constantsComponentsCode []jen.Code
-
-	linq.From(swagger.Components.Schemas).SelectManyT(func(kv linq.KeyValue) linq.Query {
-		schema := kv.Value.(*openapi3.SchemaRef)
-
-		return linq.From(schema.Value.Properties).SelectT(func(kv linq.KeyValue) jen.Code {
-			name := generator.normalizer.normalize(strings.Title(cast.ToString(kv.Key)))
-			return generator.variableForRegex(name, kv.Value.(*openapi3.SchemaRef))
-		})
-	}).ToSlice(&constantsComponentsCode)
-
-	var componentsPathsCode []jen.Code
-
-	linq.From(swagger.Paths.Map()).
-		SelectManyT(func(kv linq.KeyValue) linq.Query {
-			path := cast.ToString(kv.Key)
-
-			return linq.From(kv.Value.(*openapi3.PathItem).Operations()).
-				WhereT(func(kv linq.KeyValue) bool {
-					operation := kv.Value.(*openapi3.Operation)
-					return operation.RequestBody != nil && len(operation.RequestBody.Value.Content) > 0 &&
-						linq.From(operation.RequestBody.Value.Content).
-							AnyWithT(func(kv linq.KeyValue) bool { return kv.Value.(*openapi3.MediaType).Schema.Ref == "" })
-				}).
-				SelectManyT(func(kv linq.KeyValue) linq.Query {
-					name := generator.normalizer.normalizeOperationName(path, cast.ToString(kv.Key))
-					name = generator.normalizer.decapitalize(name)
-
-					operation := kv.Value.(*openapi3.Operation)
-
-					return linq.From(operation.RequestBody.Value.Content).
-						SelectManyT(func(kv linq.KeyValue) linq.Query {
-							meType := kv.Value.(*openapi3.MediaType)
-
-							var parametersConstants []jen.Code
-							linq.From(meType.Schema.Value.Properties).SelectT(func(kv linq.KeyValue) jen.Code {
-								name := generator.normalizer.normalize(strings.Title(cast.ToString(kv.Key)))
-								return generator.variableForRegex(name, kv.Value.(*openapi3.SchemaRef))
-							}).ToSlice(&parametersConstants)
-
-							return linq.From(parametersConstants)
-						})
-				})
-		}).ToSlice(&componentsPathsCode)
-
-	componentsCode := jen.Null().
-		Add(constantsComponentsCode...).
-		Line().
-		Add(componentsPathsCode...).
-		Line()
-
-	var parametersCode []jen.Code
-
-	linq.From(swagger.Paths.Map()).
-		SelectManyT(func(kv linq.KeyValue) linq.Query {
-			path := cast.ToString(kv.Key)
-
-			return linq.From(kv.Value.(*openapi3.PathItem).Operations()).
-				SelectManyT(func(kv linq.KeyValue) linq.Query {
-					name := generator.normalizer.normalizeOperationName(path, cast.ToString(kv.Key))
-					name = generator.normalizer.decapitalize(name)
-
-					operation := kv.Value.(*openapi3.Operation)
-					return linq.From(operation.Parameters).SelectT(func(parameter *openapi3.ParameterRef) jen.Code {
-						return generator.variableForRegex(generator.normalizer.normalize(strings.Title(parameter.Value.Name)), parameter.Value.Schema)
-					})
-				})
-		}).ToSlice(&parametersCode)
-
-	return componentsCode, parametersCode
-}
-
-func (generator *Generator) requestParameterStruct(name string, contentType string, appendContentTypeToName bool, operation *openapi3.Operation) jen.Code {
-	type parameter struct {
-		In   string
-		Code jen.Code
-	}
-
-	var additionalParameters []parameter
-
-	if contentType != "" {
-		if appendContentTypeToName {
-			name += generator.normalizer.contentType(contentType)
-		}
-
-		bodyTypeName := generator.normalizer.extractNameFromRef(operation.RequestBody.Value.Content[contentType].Schema.Ref)
-		if bodyTypeName == "" {
-			bodyTypeName = name + SuffixRequestBody
-		}
-
-		additionalParameters = append(additionalParameters,
-			parameter{In: InBody, Code: jen.Id(InBody).Qual(generator.config.ComponentsPackage, bodyTypeName)})
-	}
-
-	var parameterStructs []jen.Code
-
-	linq.From(operation.Parameters).
-		GroupByT(
-			func(parameter *openapi3.ParameterRef) string { return parameter.Value.In },
-			func(parameter *openapi3.ParameterRef) *openapi3.ParameterRef { return parameter }).
-		SelectT(
-			func(group linq.Group) jen.Code {
-				var structFields []jen.Code
-				linq.From(group.Group).
-					OrderByT(func(parameter *openapi3.ParameterRef) string { return parameter.Value.Name }).
-					SelectT(func(parameter *openapi3.ParameterRef) (result jen.Code) {
-						name := generator.normalizer.normalize(parameter.Value.Name)
-						var statement = jen.Id(name)
-
-						if len(parameter.Value.Schema.Value.Enum) > 0 {
-							if len(parameter.Value.Schema.Ref) > 0 {
-								generator.typee.fillGoType(statement, "", generator.normalizer.extractNameFromRef(parameter.Value.Schema.Ref), parameter.Value.Schema, false, false)
-								return statement
-							}
-
-							//todo: generate enum for anonymous type
-						}
-
-						generator.typee.fillGoType(statement, "", name, parameter.Value.Schema, false, false)
-
-						// add fill json tag for ozzo validation.
-						// Parameters:
-						//    in: header
-						//    name: my-header
-						// example: struct RequestHeader { MyHeader string }.Validate() err with msg: MyHeader invalid (but real header name is my-header)
-						// example: struct RequestHeader { MyHeader string `json:"my-header"` }.Validate() err with msg: my-header invalid (real header name is equal name in err msg)
-						if parameter.Value.In == InHeader {
-							generator.typee.fillJsonTag(statement, parameter.Value.Schema, parameter.Value.Name)
-						}
-						return statement
-					}).
-					ToSlice(&structFields)
-
-				var getters []jen.Code
-
-				typeName := name + SuffixRequest + strings.Title(cast.ToString(group.Key))
-
-				var fieldValidationRules []jen.Code
-
-				linq.From(group.Group).
-					OrderByT(func(parameter *openapi3.ParameterRef) string { return parameter.Value.Name }).
-					SelectT(func(parameter *openapi3.ParameterRef) (result jen.Code) {
-						name := generator.normalizer.normalize(parameter.Value.Name)
-						var statement = jen.Func().Params(jen.Id(parameter.Value.In).Id(typeName)).Id(MethodGet + name).Params()
-
-						fvRule := generator.fieldValidationRuleFromSchema(parameter.Value.In, name, parameter.Value.Schema, parameter.Value.Required)
-						if fvRule != nil {
-							fieldValidationRules = append(fieldValidationRules, jen.Line().Add(fvRule))
-						}
-
-						if len(parameter.Value.Schema.Value.Enum) > 0 {
-							if len(parameter.Value.Schema.Ref) > 0 {
-								var returnType = jen.Null()
-								generator.typee.fillGoType(returnType, "", generator.normalizer.extractNameFromRef(parameter.Value.Schema.Ref), parameter.Value.Schema, false, false)
-								statement = statement.Params(returnType).Block(jen.Return().Id(parameter.Value.In).Dot(name))
-								return statement
-							}
-
-							//todo: generate enum for anonymous type
-						}
-
-						var returnType = jen.Null()
-						generator.typee.fillGoType(returnType, "", name, parameter.Value.Schema, false, false)
-						statement = statement.Params(returnType).Block(jen.Return().Id(parameter.Value.In).Dot(name))
-						return statement
-					}).
-					ToSlice(&getters)
-
-				validateFunc := generator.validationFuncFromRules(cast.ToString(group.Key), typeName, fieldValidationRules, nil)
-
-				return jen.Type().Id(typeName).Struct(structFields...).
-					Line().Line().
-					Add(generator.normalizer.doubleLineAfterEachElement(getters...)...).
-					Add(validateFunc)
-			}).
-		ToSlice(&parameterStructs)
-
-	var parameters []jen.Code
-
-	linq.From(operation.Parameters).
-		GroupByT(
-			func(parameter *openapi3.ParameterRef) string { return parameter.Value.In },
-			func(parameter *openapi3.ParameterRef) *openapi3.ParameterRef { return parameter }).
-		SelectT(
-			func(group linq.Group) (parameter parameter) {
-				var structFields []jen.Code
-				linq.From(group.Group).
-					OrderByT(func(parameter *openapi3.ParameterRef) string { return parameter.Value.Name }).
-					SelectT(func(parameter *openapi3.ParameterRef) (result jen.Code) {
-						name := generator.normalizer.normalize(parameter.Value.Name)
-						var statement = jen.Id(name)
-
-						if len(parameter.Value.Schema.Value.Enum) > 0 {
-							if len(parameter.Value.Schema.Ref) > 0 {
-								generator.typee.fillGoType(statement, "", generator.normalizer.extractNameFromRef(parameter.Value.Schema.Ref), parameter.Value.Schema, false, false)
-								return statement
-							}
-
-							//todo: generate enum for anonymous type
-						}
-
-						generator.typee.fillGoType(statement, "", name, parameter.Value.Schema, false, false)
-						return statement
-					}).
-					ToSlice(&structFields)
-
-				parameter.In = cast.ToString(group.Key)
-				parameter.Code = jen.Id(strings.Title(cast.ToString(group.Key))).Id(name + SuffixRequest + strings.Title(cast.ToString(group.Key)))
-
-				return
-			}).
-		Concat(linq.From(additionalParameters)).
-		OrderByT(func(parameter parameter) string { return parameter.In }).
-		SelectT(func(parameter parameter) jen.Code { return parameter.Code }).
-		ToSlice(&parameters)
-
-	parameters = append(parameters, jen.Id(FieldProcessingResult).Id("RequestProcessingResult"))
-
-	hasSecuritySchemas := operation.Security != nil && len(*operation.Security) > 0
-	if hasSecuritySchemas {
-		parameters = append(parameters, jen.Id(FieldSecurityCheckResults).Map(jen.Id(FieldSecurityScheme)).Id(TypeString))
-	}
-
-	return jen.Null().
-		Add(generator.normalizer.doubleLineAfterEachElement(parameterStructs...)...).
-		Line().Line().
-		Add(jen.Type().Id(name + SuffixRequest).Struct(parameters...)).
-		Line().Line()
-}
-
-func (generator *Generator) enumFromSchema(name string, schema *openapi3.SchemaRef) jen.Code {
-	if len(schema.Ref) > 0 {
-		return jen.Null()
-	}
-
-	var result []jen.Code
-	var enumValues []jen.Code
-
-	result = append(result, jen.Type().Id(generator.normalizer.normalize(name)).String())
-
-	linq.From(schema.Value.Enum).SelectT(func(value string) jen.Code {
-		return jen.Var().Id(name + generator.normalizer.normalize(strings.Title(value))).Id(name).Op("=").Lit(value)
-	}).ToSlice(&enumValues)
-
-	var enumSwitchCases []jen.Code
-
-	linq.From(schema.Value.Enum).SelectT(func(value string) jen.Code {
-		return jen.Id(name + generator.normalizer.normalize(strings.Title(value)))
-	}).ToSlice(&enumSwitchCases)
-
-	result = append(result, enumValues...)
-
-	result = append(result, jen.Func().Params(
-		jen.Id("enum").Id(name)).Id("Check").Params().Params(
-		jen.Id("error")).Block(
-		jen.Switch(jen.Id("enum")).Block(
-			jen.Case(enumSwitchCases...).Block(
-				jen.Line().Return().Id("nil"))),
-		jen.Line().Return().Qual("fmt",
-			"Errorf").Call(jen.Lit(fmt.Sprintf("invalid %s enum value", name))),
-	).Add(jen.Line()))
-
-	result = append(result, jen.Func().Params(
-		jen.Id("enum").Op("*").Id(name)).Id("UnmarshalJSON").Params(
-		jen.Id("data").Index().Id("byte")).Params(
-		jen.Id("error")).Block(
-		jen.Var().Id("strValue").Id("string"),
-		jen.If(jen.Id("err").Op(":=").Qual("encoding/json",
-			"Unmarshal").Call(jen.Id("data"),
-			jen.Op("&").Id("strValue")),
-			jen.Id("err").Op("!=").Id("nil")).Block(
-			jen.Line().Return().Id("err")),
-		jen.Id("enumValue").Op(":=").Id(name).Call(jen.Id("strValue")),
-		jen.If(jen.Id("err").Op(":=").Id("enumValue").Dot("Check").Call(),
-			jen.Id("err").Op("!=").Id("nil")).Block(
-			jen.Line().Return().Id("err")),
-		jen.Op("*").Id("enum").Op("=").Id("enumValue"),
-		jen.Line().Return().Id("nil"),
-	))
-
-	result = generator.normalizer.lineAfterEachElement(result...)
-
-	return jen.Null().Add(result...).Add(jen.Line())
-}
-
-func (generator *Generator) getXGoRegex(schema *openapi3.SchemaRef) string {
-	if len(schema.Value.Extensions) > 0 && schema.Value.Extensions[goRegex] != nil {
-		var regex string
-		switch v := schema.Value.Extensions[goRegex].(type) {
-		case json.RawMessage:
-			if err := json.Unmarshal(v, &regex); err != nil {
-				PanicOperationError("JSON Unmarshal", err, map[string]interface{}{
-					"extension": ExtGoRegex,
-					"operation": "parsing regex extension in validation",
-					"data_type": "json.RawMessage",
-				})
-			}
-		case string:
-			regex = v
-		default:
-			PanicUnexpectedExtensionType(ExtGoRegex, v, map[string]interface{}{"parsing_context": "regex extension"})
-		}
-
-		return regex
-	}
-
-	return ""
-}
-
-func (generator *Generator) getXGoStringTrimmable(schema *openapi3.SchemaRef) bool {
-	if len(schema.Value.Extensions) > 0 && schema.Value.Extensions[goStringTrimmable] != nil {
-		var isTrimmable bool
-		switch v := schema.Value.Extensions[goStringTrimmable].(type) {
-		case json.RawMessage:
-			if err := json.Unmarshal(v, &isTrimmable); err != nil {
-				PanicOperationError("JSON Unmarshal", err, map[string]interface{}{
-					"extension": ExtGoStringTrimmable,
-					"operation": "parsing string trimmable extension",
-					"data_type": "json.RawMessage",
-				})
-			}
-		case bool:
-			isTrimmable = v
-		default:
-			PanicUnexpectedExtensionType(ExtGoStringTrimmable, v, map[string]interface{}{"parsing_context": "string trimmable extension in field validation"})
-		}
-
-		return isTrimmable
-	}
-
-	return false
-}
-
-func (generator *Generator) validationFuncFromRules(receiverName string, name string, rules []jen.Code, schema *openapi3.Schema) jen.Code {
-	if schema != nil && generator.typee.getXGoSkipValidation(schema) {
-		return nil
-	}
-
-	block := jen.Return().Id("nil")
-	if len(rules) > 0 {
-		params := append([]jen.Code{jen.Op("&").Id(receiverName)}, rules...)
-		block = jen.Return().Qual("github.com/go-ozzo/ozzo-validation/v4", "ValidateStruct").Call(params...)
-	}
-
-	return jen.Func().Params(
-		jen.Id(receiverName).Id(name)).Id("Validate").Params().Params(
-		jen.Id("error")).Block(block)
-}
-
-func (generator *Generator) fieldValidationRuleFromSchema(receiverName string, propertyName string, schema *openapi3.SchemaRef, required bool) jen.Code {
-	var fieldRule jen.Code
-	v := schema.Value
-
-	if generator.typee.getXGoSkipValidation(v) {
-		return fieldRule
-	}
-
-	if v.Type != nil && v.Type.Is(TypeString) {
-		if v.MaxLength != nil || v.MinLength > 0 {
-			var maxLength uint64
-			if v.MaxLength != nil {
-				maxLength = *v.MaxLength
-			}
-			var params = []jen.Code{jen.Op("&").Id(receiverName).Dot(propertyName)}
-			// Note: Required validation is handled by UnmarshalJSON, not ozzo-validation
-			if v.MinLength > 0 && !required {
-				// For optional fields, skip validation when empty
-				params = append(params, jen.Qual("github.com/go-ozzo/ozzo-validation/v4", "Skip").Dot("When").Call(jen.Id(receiverName).Dot(propertyName).Op("==").Lit("")))
-			}
-			params = append(params, jen.Qual("github.com/go-ozzo/ozzo-validation/v4", "RuneLength").Call(jen.Lit(int(v.MinLength)), jen.Lit(int(maxLength))))
-			fieldRule = jen.Qual("github.com/go-ozzo/ozzo-validation/v4", "Field").Call(params...)
-		}
-	} else if v.Type != nil && (v.Type.Is(TypeInteger) || v.Type.Is(TypeNumber)) {
-		var rules []jen.Code
-		if v.Min != nil {
-			min := jen.Lit(*v.Min)
-			if v.Type != nil && v.Type.Is(TypeInteger) {
-				min = jen.Lit(int(*v.Min))
-			}
-			r := jen.Qual("github.com/go-ozzo/ozzo-validation/v4", "Min").Call(min)
-			if v.ExclusiveMin {
-				r.Dot("Exclusive").Call()
-			}
-			rules = append(rules, r)
-		}
-		if v.Max != nil {
-			max := jen.Lit(*v.Max)
-			if v.Type != nil && v.Type.Is(TypeInteger) {
-				max = jen.Lit(int(*v.Max))
-			}
-			r := jen.Qual("github.com/go-ozzo/ozzo-validation/v4", "Max").Call(max)
-			if v.ExclusiveMax {
-				r.Dot("Exclusive").Call()
-			}
-			rules = append(rules)
-		}
-		if len(rules) > 0 {
-			params := append([]jen.Code{jen.Op("&").Id(receiverName).Dot(propertyName)}, rules...)
-			fieldRule = jen.Qual("github.com/go-ozzo/ozzo-validation/v4", "Field").Call(params...)
-		}
-	}
-	return fieldRule
-}
-
-func (generator *Generator) componentFromSchema(name string, parentSchema *openapi3.SchemaRef) jen.Code {
-	name = generator.normalizer.normalize(name)
-
-	typeDeclaration := jen.Type().Id(name)
-
-	if generator.config.PrioritizeXGoType && generator.typee.hasXGoType(parentSchema.Value) {
-		generator.typee.fillGoType(typeDeclaration, "", name, parentSchema, false, true)
-
-		return typeDeclaration
-	}
-
-	if len(parentSchema.Value.Properties) == 0 {
-		if len(parentSchema.Value.Enum) > 0 {
-			generator.typee.fillGoType(typeDeclaration, "", name+"Enum", parentSchema, false, false)
-			return typeDeclaration
-		}
-
-		//validateFunc := generator.validationFuncFromRules("body", name, nil)
-		generator.typee.fillGoType(typeDeclaration, "", name, parentSchema, false, true)
-
-		//return typeDeclaration.Add(jen.Line(), validateFunc)
-		return typeDeclaration
-	}
-
-	componentStruct := typeDeclaration.Struct(generator.typeProperties(name, parentSchema.Value, false)...)
-	helperName := generator.normalizer.decapitalize(name)
-	componentHelperStruct := jen.Type().Id(helperName).Struct(generator.typeProperties(helperName, parentSchema.Value, true)...)
-
-	var fieldValidationRules []jen.Code
-	var unmarshalNonRequiredAssignments []jen.Code
-	linq.From(parentSchema.Value.Properties).
-		WhereT(func(kv linq.KeyValue) bool { return !linq.From(parentSchema.Value.Required).Contains(kv.Key) }).
-		SelectT(func(kv linq.KeyValue) jen.Code {
-			property := cast.ToString(kv.Key)
-			propertyName := strings.Title(generator.normalizer.normalize(property))
-			schema := kv.Value.(*openapi3.SchemaRef)
-
-			var additionalValidationCode []jen.Code
-			regex := generator.getXGoRegex(schema)
-			if regex != "" {
-				regexVarName := generator.useRegex[regex]
-				//regexVarName := generator.normalizer.decapitalize(name) + strings.Title(property) + "Regex"
-				additionalValidationCode = append(additionalValidationCode,
-					jen.If(jen.Op("!").Id(regexVarName).Dot("MatchString").Call(jen.Id("value").Dot(propertyName))).Block(
-						jen.Return().Qual("fmt",
-							"Errorf").Call(jen.Lit(fmt.Sprintf(`field '%s' does not match pattern '%s'`, property, html.EscapeString(regex))))).Line())
-			}
-
-			fvRule := generator.fieldValidationRuleFromSchema("body", propertyName, schema, false)
-			if fvRule != nil {
-				fieldValidationRules = append(fieldValidationRules, jen.Line().Add(fvRule))
-			}
-
-			var generateStatement = jen.Null().Add(additionalValidationCode...)
-			isTrimmable := generator.getXGoStringTrimmable(schema)
-			
-			if isTrimmable {
-				return generateStatement.Id("body").Dot(propertyName).Op("=").Qual("strings", "TrimSpace").Call(jen.Id("value").Dot(propertyName)).Line()
-			}
-
-			return generateStatement.Id("body").Dot(propertyName).Op("=").Id("value").Dot(propertyName).Line()
-		}).
-		ToSlice(&unmarshalNonRequiredAssignments)
-
-	var unmarshalRequiredAssignments []jen.Code
-	linq.From(parentSchema.Value.Properties).
-		WhereT(func(kv linq.KeyValue) bool {
-			return linq.From(parentSchema.Value.Required).Contains(cast.ToString(kv.Key))
-		}).
-		SelectT(func(kv linq.KeyValue) jen.Code {
-			property := cast.ToString(kv.Key)
-			propertyName := strings.Title(generator.normalizer.normalize(property))
-			schema := kv.Value.(*openapi3.SchemaRef)
-
-			var additionalValidationCode []jen.Code
-			regex := generator.getXGoRegex(schema)
-			if regex != "" {
-				regexVarName := generator.useRegex[regex] //normalizer.decapitalize(name) + strings.Title(property) + "Regex"
-				additionalValidationCode = append(additionalValidationCode,
-					jen.If(jen.Op("!").Id(regexVarName).Dot("MatchString").Call(jen.Op("*").Id("value").Dot(propertyName))).Block(
-						jen.Return().Qual("fmt",
-							"Errorf").Call(jen.Lit(fmt.Sprintf(`field '%s' does not match pattern '%s'`, property, html.EscapeString(regex))))).Line())
-			}
-
-			fvRule := generator.fieldValidationRuleFromSchema("body", propertyName, schema, true)
-			if fvRule != nil {
-				fieldValidationRules = append(fieldValidationRules, jen.Line().Add(fvRule))
-			}
-
-			code := jen.If(jen.Id("value").Dot(propertyName).Op("==").Id("nil")).
-				Block(jen.Return().Qual("fmt", "Errorf").Call(jen.Lit(fmt.Sprintf("field '%s' is required but was null or missing", property)))).
-				Line().Line().
-				Add(additionalValidationCode...).
-				Line().Line()
-
-			isTrimmable := generator.getXGoStringTrimmable(schema)
-			if isTrimmable {
-				return code.Id("body").Dot(propertyName).Op("=").Qual("strings", "TrimSpace").Call(jen.Op("*").Id("value").Dot(propertyName)).Line().Line()
-			}
-
-			return code.Id("body").Dot(propertyName).Op("=").Op("*").Id("value").Dot(propertyName).Line().Line()
-		}).ToSlice(&unmarshalRequiredAssignments)
-
-	unmarshalFunc := jen.Func().Params(
-		jen.Id("body").Op("*").Id(name)).Id("UnmarshalJSON").Params(
-		jen.Id("data").Index().Id("byte")).Params(
-		jen.Id("error")).Block(
-		jen.Var().Id("value").Id(helperName),
-		jen.If(jen.Id("err").Op(":=").Qual("encoding/json",
-			"Unmarshal").Call(jen.Id("data"),
-			jen.Op("&").Id("value")),
-			jen.Id("err").Op("!=").Id("nil")).Block(
-			jen.Return().Id("err")).Line().Line().
-			Add(unmarshalNonRequiredAssignments...).Line().Line().
-			Add(unmarshalRequiredAssignments...).Line().Line().
-			Add(jen.Return().Id("nil"))).Line()
-
-	validateFunc := generator.validationFuncFromRules("body", name, fieldValidationRules, parentSchema.Value)
-
-	return jen.Add(componentHelperStruct).
-		Add(jen.Line().Line()).
-		Add(componentStruct).
-		Add(jen.Line().Line()).
-		Add(unmarshalFunc).
-		Add(validateFunc)
-}
-
-func (generator *Generator) typeProperties(typeName string, schema *openapi3.Schema, pointersForRequired bool) (parameters []jen.Code) {
-	linq.From(schema.Properties).
-		OrderByT(func(kv linq.KeyValue) interface{} { return kv.Key }).
-		SelectT(func(kv linq.KeyValue) interface{} {
-			originName := cast.ToString(kv.Key)
-			name := generator.normalizer.normalize(originName)
-
-			parameter := jen.Id(name)
-			schemaRef := kv.Value.(*openapi3.SchemaRef)
-			if len(schemaRef.Value.Enum) > 0 {
-				if schemaRef.Ref != "" {
-					name = generator.normalizer.extractNameFromRef(schemaRef.Ref)
-				} else {
-					name = strings.Title(typeName) + strings.Title(name) + "Enum"
-				}
-			}
-
-			asPointer := pointersForRequired && linq.From(schema.Required).Contains(originName)
-
-			generator.typee.fillGoType(parameter, typeName, name, schemaRef, asPointer, false)
-			generator.typee.fillJsonTag(parameter, schemaRef, originName)
-			return parameter
-		}).ToSlice(&parameters)
-
-	return
-}
-
-func (generator *Generator) enums(swagger *openapi3.T) jen.Code {
-	var pathsResult []jen.Code
-
-	linq.From(swagger.Paths.Map()).
-		SelectManyT(func(kv linq.KeyValue) linq.Query {
-			path := cast.ToString(kv.Key)
-
-			return linq.From(kv.Value.(*openapi3.PathItem).Operations()).
-				SelectManyT(func(kv linq.KeyValue) linq.Query {
-					var requestBodyResults []jen.Code
-
-					name := generator.normalizer.normalizeOperationName(path, cast.ToString(kv.Key))
-					operation := kv.Value.(*openapi3.Operation)
-
-					if operation.RequestBody != nil {
-						linq.From(operation.RequestBody.Value.Content).
-							SelectT(func(kv linq.KeyValue) jen.Code {
-								schema := kv.Value.(*openapi3.MediaType).Schema
-
-								namePrefix := generator.normalizer.normalize(name + generator.normalizer.contentType(cast.ToString(kv.Key)))
-
-								if len(schema.Value.Enum) > 0 {
-									return generator.enumFromSchema(namePrefix+"RequestBodyEnum", schema)
-								}
-
-								var result []jen.Code
-								linq.From(schema.Value.Properties).WhereT(func(kv linq.KeyValue) bool {
-									return len(kv.Value.(*openapi3.SchemaRef).Value.Enum) > 0
-								}).SelectT(func(kv linq.KeyValue) interface{} {
-									enumName := namePrefix + generator.normalizer.normalize(strings.Title(cast.ToString(kv.Key))) + "Enum"
-									enumName = generator.normalizer.normalize(enumName)
-									return generator.enumFromSchema(enumName, kv.Value.(*openapi3.SchemaRef))
-								}).ToSlice(&result)
-
-								return jen.Null().Add(generator.normalizer.doubleLineAfterEachElement(result...)...)
-							}).ToSlice(&requestBodyResults)
-					}
-
-					var result []jen.Code
-					linq.From(operation.Responses.Map()).
-						SelectManyT(func(kv linq.KeyValue) linq.Query {
-							return linq.From(kv.Value.(*openapi3.ResponseRef).Value.Content).
-								WhereT(func(kv linq.KeyValue) bool { return kv.Value.(*openapi3.MediaType).Schema.Ref == "" }).
-								SelectT(func(kv linq.KeyValue) jen.Code {
-									schema := kv.Value.(*openapi3.MediaType).Schema
-									namePrefix := generator.normalizer.normalize(name + generator.normalizer.contentType(cast.ToString(kv.Key)))
-
-									if len(schema.Value.Enum) > 0 {
-										return generator.enumFromSchema(namePrefix+"ResponseBodyEnum", schema)
-									}
-
-									var result []jen.Code
-									linq.From(schema.Value.Properties).WhereT(func(kv linq.KeyValue) bool {
-										return len(kv.Value.(*openapi3.SchemaRef).Value.Enum) > 0
-									}).SelectT(func(kv linq.KeyValue) interface{} {
-										enumName := namePrefix + generator.normalizer.normalize(strings.Title(cast.ToString(kv.Key))) + "Enum"
-										enumName = generator.normalizer.normalize(enumName)
-										return generator.enumFromSchema(enumName, kv.Value.(*openapi3.SchemaRef))
-									}).ToSlice(&result)
-
-									return jen.Null().Add(generator.normalizer.doubleLineAfterEachElement(result...)...)
-								})
-						}).
-						Concat(linq.From(requestBodyResults)).
-						ToSlice(&result)
-
-					return linq.From(result)
-				})
-		}).ToSlice(&pathsResult)
-
-	var componentsResult []jen.Code
-
-	linq.From(swagger.Components.Schemas).
-		SelectT(func(kv linq.KeyValue) jen.Code {
-			namePrefix := generator.normalizer.normalize(cast.ToString(kv.Key))
-			schema := kv.Value.(*openapi3.SchemaRef)
-
-			if len(schema.Value.Enum) > 0 {
-				return generator.enumFromSchema(namePrefix, schema)
-			}
-
-			var result []jen.Code
-			linq.From(schema.Value.Properties).WhereT(func(kv linq.KeyValue) bool {
-				return len(kv.Value.(*openapi3.SchemaRef).Value.Enum) > 0
-			}).SelectT(func(kv linq.KeyValue) interface{} {
-				enumName := namePrefix + generator.normalizer.normalize(strings.Title(cast.ToString(kv.Key))) + "Enum"
-				enumName = generator.normalizer.normalize(enumName)
-				return generator.enumFromSchema(enumName, kv.Value.(*openapi3.SchemaRef))
-			}).ToSlice(&result)
-
-			return jen.Null().Add(generator.normalizer.doubleLineAfterEachElement(result...)...)
-		}).ToSlice(&componentsResult)
-
-	return jen.Null().Add(generator.normalizer.lineAfterEachElement(pathsResult...)...).Add(generator.normalizer.lineAfterEachElement(componentsResult...)...)
-}
-
-func (generator *Generator) hooksStruct() jen.Code {
-	return jen.Type().Id("Hooks").Struct(
-		jen.Id("RequestSecurityParseFailed").Func().Params(jen.Op("*").Qual("net/http",
-			"Request"),
-			jen.Id("string"),
-			jen.Id("RequestProcessingResult")),
-		jen.Id("RequestSecurityParseCompleted").Func().Params(jen.Op("*").Qual("net/http",
-			"Request"),
-			jen.Id("string")),
-		jen.Id("RequestSecurityCheckFailed").Func().Params(jen.Op("*").Qual("net/http",
-			"Request"),
-			jen.Id("string"),
-			jen.Id("string"),
-			jen.Id("RequestProcessingResult")),
-		jen.Id("RequestSecurityCheckCompleted").Func().Params(jen.Op("*").Qual("net/http",
-			"Request"),
-			jen.Id("string"),
-			jen.Id("string")),
-		jen.Id("RequestBodyUnmarshalFailed").Func().Params(jen.Op("*").Qual("net/http",
-			"Request"),
-			jen.Id("string"),
-			jen.Id("RequestProcessingResult")),
-		jen.Id("RequestHeaderParseFailed").Func().Params(jen.Op("*").Qual("net/http",
-			"Request"),
-			jen.Id("string"),
-			jen.Id("string"),
-			jen.Id("RequestProcessingResult")),
-		jen.Id("RequestPathParseFailed").Func().Params(jen.Op("*").Qual("net/http",
-			"Request"),
-			jen.Id("string"),
-			jen.Id("string"),
-			jen.Id("RequestProcessingResult")),
-		jen.Id("RequestQueryParseFailed").Func().Params(jen.Op("*").Qual("net/http",
-			"Request"),
-			jen.Id("string"),
-			jen.Id("string"),
-			jen.Id("RequestProcessingResult")),
-		jen.Id("RequestBodyValidationFailed").Func().Params(jen.Op("*").Qual("net/http",
-			"Request"),
-			jen.Id("string"),
-			jen.Id("RequestProcessingResult")),
-		jen.Id("RequestHeaderValidationFailed").Func().Params(jen.Op("*").Qual("net/http",
-			"Request"),
-			jen.Id("string"),
-			jen.Id("RequestProcessingResult")),
-		jen.Id("RequestPathValidationFailed").Func().Params(jen.Op("*").Qual("net/http",
-			"Request"),
-			jen.Id("string"),
-			jen.Id("RequestProcessingResult")),
-		jen.Id("RequestQueryValidationFailed").Func().Params(jen.Op("*").Qual("net/http",
-			"Request"),
-			jen.Id("string"),
-			jen.Id("RequestProcessingResult")),
-		jen.Id("RequestBodyUnmarshalCompleted").Func().Params(jen.Op("*").Qual("net/http",
-			"Request"),
-			jen.Id("string")),
-		jen.Id("RequestHeaderParseCompleted").Func().Params(jen.Op("*").Qual("net/http",
-			"Request"),
-			jen.Id("string")),
-		jen.Id("RequestPathParseCompleted").Func().Params(jen.Op("*").Qual("net/http",
-			"Request"),
-			jen.Id("string")),
-		jen.Id("RequestQueryParseCompleted").Func().Params(jen.Op("*").Qual("net/http",
-			"Request"),
-			jen.Id("string")),
-		jen.Id("RequestParseCompleted").Func().Params(jen.Op("*").Qual("net/http",
-			"Request"),
-			jen.Id("string")),
-		jen.Id("RequestProcessingCompleted").Func().Params(jen.Op("*").Qual("net/http",
-			"Request"),
-			jen.Id("string")),
-		jen.Id("RequestRedirectStarted").Func().Params(jen.Op("*").Qual("net/http",
-			"Request"),
-			jen.Id("string"), jen.Id("string")),
-		jen.Id("ResponseBodyMarshalCompleted").Func().Params(jen.Op("*").Qual("net/http",
-			"Request"),
-			jen.Id("string")),
-		jen.Id("ResponseBodyWriteCompleted").Func().Params(jen.Op("*").Qual("net/http",
-			"Request"),
-			jen.Id("string"), jen.Id("int")),
-		jen.Id("ResponseBodyMarshalFailed").Func().Params(
-			jen.Qual("net/http", "ResponseWriter"),
-			jen.Op("*").Qual("net/http", "Request"),
-			jen.Id("string"),
-			jen.Id("error")),
-		jen.Id("ResponseBodyWriteFailed").Func().Params(jen.Op("*").Qual("net/http",
-			"Request"),
-			jen.Id("string"),
-			jen.Id("int"),
-			jen.Id("error")),
-		jen.Id("ServiceCompleted").Func().Params(jen.Op("*").Qual("net/http",
-			"Request"),
-			jen.Id("string")),
-	)
-}
-
-func (generator *Generator) requestProcessingResultType() jen.Code {
-	return jen.Type().Id("requestProcessingResultType").Id("uint8").
-		Add(jen.Line(), jen.Line()).
-		Add(jen.Const().Defs(
-			jen.Id("BodyUnmarshalFailed").Id("requestProcessingResultType").Op("=").Id("iota").Op("+").Lit(1),
-			jen.Id("BodyValidationFailed"),
-			jen.Id("HeaderParseFailed"),
-			jen.Id("HeaderValidationFailed"),
-			jen.Id("QueryParseFailed"),
-			jen.Id("QueryValidationFailed"),
-			jen.Id("PathParseFailed"),
-			jen.Id("PathValidationFailed"),
-			jen.Id("SecurityParseFailed"),
-			jen.Id("SecurityCheckFailed"),
-			jen.Id("ParseSucceed"),
-		)).
-		Add(jen.Line(), jen.Line()).
-		Add(jen.Type().Id("RequestProcessingResult").Struct(
-			jen.Id("error").Id("error"),
-			jen.Id("typee").Id("requestProcessingResultType"),
-		)).
-		Add(jen.Line(), jen.Line()).
-		Add(jen.Func().Id("NewRequestProcessingResult").Params(
-			jen.Id("t").Id("requestProcessingResultType"),
-			jen.Id("err").Id("error")).
-			Params(jen.Id("RequestProcessingResult")).Block(
-			jen.Return().Id("RequestProcessingResult").Values(jen.Dict{
-				jen.Id("typee"): jen.Id("t"),
-				jen.Id("error"): jen.Id("err"),
-			}))).
-		Add(jen.Line(), jen.Line()).
-		Add(jen.Func().Params(
-			jen.Id("r").Id("RequestProcessingResult")).Id("Type").Params().Params(
-			jen.Id("requestProcessingResultType")).Block(
-			jen.Return().Id("r").Dot("typee"))).
-		Add(jen.Line(), jen.Line()).
-		Add(jen.Func().Params(
-			jen.Id("r").Id("RequestProcessingResult")).Id("Err").Params().Params(
-			jen.Id("error")).Block(
-			jen.Return().Id("r").Dot("error"),
-		))
-}
-
-func (generator *Generator) wrappers(swagger *openapi3.T) jen.Code {
-	var results []jen.Code
-
-	linq.From(generator.groupedOperations(swagger)).
-		SelectT(func(groupedOperations groupedOperations) jen.Code {
-			tag := generator.normalizer.normalize(cast.ToString(groupedOperations.tag))
-
-			var routes []jen.Code
-			linq.From(groupedOperations.operations).
-				SelectT(func(operation operationWithPath) jen.Code {
-					method := generator.normalizer.normalize(strings.Title(strings.ToLower(cast.ToString(operation.method))))
-
-					if operation.operation.RequestBody == nil || len(operation.operation.RequestBody.Value.Content) == 1 {
-						name := generator.normalizer.normalizeOperationName(operation.path, cast.ToString(operation.method))
-						return jen.Id("router").Dot("router").Dot(method).Call(jen.Lit(operation.path), jen.Id("router").Dot(name))
-					}
-
-					var result []jen.Code
-					linq.From(operation.operation.RequestBody.Value.Content).
-						SelectT(func(kv linq.KeyValue) jen.Code {
-							name := generator.normalizer.normalizeOperationName(operation.path, cast.ToString(operation.method)) + generator.normalizer.contentType(cast.ToString(kv.Key))
-							return jen.Id("router").Dot("router").Dot(method).Call(jen.Lit(operation.path), jen.Id("router").Dot(name))
-						}).ToSlice(&result)
-
-					return jen.Add(generator.normalizer.lineAfterEachElement(result...)...)
-				}).ToSlice(&routes)
-
-			var wrappers []jen.Code
-
-			linq.From(groupedOperations.operations).
-				SelectT(func(operation operationWithPath) jen.Code {
-					method := generator.normalizer.normalize(strings.Title(strings.ToLower(cast.ToString(operation.method))))
-					routerName := strings.ToLower(tag) + "Router"
-
-					if operation.operation.RequestBody == nil {
-						name := generator.normalizer.normalizeOperationName(operation.path, cast.ToString(operation.method))
-						requestName := name + "Request"
-						return generator.wrapper(name, requestName, routerName, method, operation.path, operation.operation, nil, "")
-					}
-					if len(operation.operation.RequestBody.Value.Content) == 1 {
-						name := generator.normalizer.normalizeOperationName(operation.path, cast.ToString(operation.method))
-						requestName := name + "Request"
-						requestBody := linq.From(operation.operation.RequestBody.Value.Content).SelectT(func(kv linq.KeyValue) interface{} { return kv.Value }).First().(*openapi3.MediaType).Schema
-						contentType := linq.From(operation.operation.RequestBody.Value.Content).SelectT(func(kv linq.KeyValue) interface{} { return kv.Key }).First().(string)
-						return generator.wrapper(name, requestName, routerName, method, operation.path, operation.operation, requestBody, contentType)
-					}
-
-					var result []jen.Code
-					linq.From(operation.operation.RequestBody.Value.Content).
-						SelectT(func(kv linq.KeyValue) interface{} {
-							name := generator.normalizer.normalizeOperationName(operation.path, cast.ToString(operation.method)) + generator.normalizer.contentType(cast.ToString(kv.Key))
-							requestName := name + "Request"
-							requestBody := operation.operation.RequestBody.Value.Content[cast.ToString(kv.Key)].Schema
-							return generator.wrapper(name, requestName, routerName, method, operation.path, operation.operation, requestBody, cast.ToString(kv.Key))
-						}).
-						ToSlice(&result)
-
-					return jen.Add(generator.normalizer.lineAfterEachElement(result...)...)
-				}).ToSlice(&wrappers)
-
-			hasSecuritySchemas := linq.From(groupedOperations.operations).
-				AnyWithT(func(operation operationWithPath) bool {
-					return operation.operation.Security != nil && len(*operation.operation.Security) > 0
-				})
-
-			return jen.Null().
-				Add(generator.handler(strings.Title(tag)+"Handler", strings.Title(tag)+"Service", strings.ToLower(tag)+"Router", hasSecuritySchemas, groupedOperations.operations)).
-				Add(jen.Line()).
-				Add(generator.router(strings.ToLower(tag)+"Router", strings.Title(tag)+"Service", hasSecuritySchemas)).
-				Add(jen.Line()).
-				Add(jen.Func().Params(jen.Id("router").Op("*").Id(strings.ToLower(tag)+"Router")).Id("mount").Params().Block(routes...)).
-				Add(jen.Line(), jen.Line()).
-				Add(generator.normalizer.lineAfterEachElement(wrappers...)...).
-				Add(jen.Line())
-
-		}).ToSlice(&results)
-
-	if generator.config.PassRawRequest {
-		results = append(results, jen.Func().Id("cloneWithBody").Params(
-			jen.Id("r").Op("*").Qual("net/http", "Request"),
-		).Params(
-			jen.Op("*").Qual("net/http", "Request"),
-			jen.Error(),
-		).Block(
-			jen.List(jen.Id("bodyBytes"), jen.Id("err")).Op(":=").Qual("io", "ReadAll").Call(jen.Id("r").Dot("Body")),
-			jen.If(jen.Id("err").Op("!=").Nil()).Block(
-				jen.Return(jen.Nil(), jen.Id("err")),
-			),
-			jen.Id("r").Dot("Body").Dot("Close").Call(),
-			jen.Id("r").Dot("Body").Op("=").Qual("io", "NopCloser").Call(
-				jen.Qual("bytes", "NewReader").Call(jen.Id("bodyBytes")),
-			),
-			jen.Id("cloned").Op(":=").Id("r").Dot("Clone").Call(jen.Id("r").Dot("Context").Call()),
-			jen.Id("cloned").Dot("Body").Op("=").Qual("io", "NopCloser").Call(
-				jen.Qual("bytes", "NewReader").Call(jen.Id("bodyBytes")),
-			),
-			jen.Return(jen.Id("cloned"), jen.Nil()),
-		))
-	}
-
-	return jen.Null().
-		Add(generator.hooksStruct()).
-		Add(jen.Line(), jen.Line()).
-		Add(generator.requestProcessingResultType()).
-		Add(jen.Line(), jen.Line()).
-		Add(generator.normalizer.lineAfterEachElement(results...)...).
-		Add(jen.Line(), jen.Line())
-}
-
-func (generator *Generator) wrapper(name string, requestName string, routerName, method string, path string, operation *openapi3.Operation, requestBody *openapi3.SchemaRef, contentType string) jen.Code {
-	var funcCode []jen.Code
-
-	funcCode = append(funcCode, jen.Defer().Id("r").Dot("Body").Dot("Close").Call().Line())
-
-	slicesThatContainsRedirectCodes := jen.Qual("slices", "Contains").Call(
-		jen.Index().Int().ValuesFunc(func(g *jen.Group) {
-			for _, code := range []int{301, 302, 303, 307, 308} {
-				g.Lit(code)
-			}
-		}),
-		jen.Id("response").Dot("statusCode").Call(),
-	)
-
-	var params []jen.Code
-
-	if generator.config.PassRawRequest {
-		funcCode = append(funcCode, jen.List(jen.Id("cloned"), jen.Id("_")).Op(":=").Id("cloneWithBody").Call(jen.Id("r")))
-
-		params = []jen.Code{jen.Id("r").Dot("Context").Call(),
-			jen.Id("router").Dot("parse" + name + "Request").Call(jen.Id("cloned")),
-			jen.Id("r")}
-	} else {
-		params = []jen.Code{jen.Id("r").Dot("Context").Call(),
-			jen.Id("router").Dot("parse" + name + "Request").Call(jen.Id("r")),
-		}
-	}
-
-	funcCode = append(funcCode, jen.Id("response").Op(":=").Id("router").Dot("service").Dot(name).Call(params...),
-		jen.Line().Line(),
-		jen.For(jen.List(jen.Id("header"),
-			jen.Id("value")).Op(":=").Range().Id("response").Dot("headers").Call()).Block(
-			jen.Id("w").Dot("Header").Call().Dot("Set").Call(jen.Id("header"),
-				jen.Id("value"))),
-		jen.Line().Line(),
-		jen.For(jen.List(jen.Id("_"),
-			jen.Id("c")).Op(":=").Range().Id("response").Dot("cookies").Call()).Block(
-			jen.Id("cookie").Op(":=").Id("c"),
-			jen.Qual("net/http", "SetCookie").Call(jen.Id("w"), jen.Op("&").Id("cookie"))),
-		jen.Line().Line(),
-		jen.If(slicesThatContainsRedirectCodes.Op("&&").Id("response").Dot("redirectURL").Call().Op("!=").Lit("")).Block(
-			jen.If(jen.Id("router").Dot("hooks").Dot("RequestRedirectStarted").Op("!=").Id("nil")).Block(
-				jen.Id("router").Dot("hooks").Dot("RequestRedirectStarted").Call(jen.Id("r"),
-					jen.Lit(name), jen.Id("response").Dot("redirectURL").Call())),
-			jen.Line().Line(),
-			jen.Qual("net/http",
-				"Redirect").Call(jen.Id("w"),
-				jen.Id("r"),
-				jen.Id("response").Dot("redirectURL").Call(),
-				jen.Id("response").Dot("statusCode").Call()),
-			jen.Line().Line(),
-			jen.If(jen.Id("router").Dot("hooks").Dot("ServiceCompleted").Op("!=").Id("nil")).
-				Block(jen.Id("router").Dot("hooks").Dot("ServiceCompleted").Call(jen.Id("r"), jen.Lit(name))),
-			jen.Line().Line(),
-			jen.Return(),
-		))
-
-	funcCode = append(funcCode, jen.Line().Add(jen.Line()).
-		Add(jen.If(jen.Id("router").Dot("hooks").Dot("RequestProcessingCompleted").Op("!=").Id("nil")).Block(
-			jen.Id("router").Dot("hooks").Dot("RequestProcessingCompleted").Call(
-				jen.Id("r"),
-				jen.Lit(name)))).Line().Line())
-
-	if operation.Responses != nil && operation.Responses.Len() > 0 && linq.From(operation.Responses.Map()).AnyWithT(func(kv linq.KeyValue) bool { return len(kv.Value.(*openapi3.ResponseRef).Value.Content) > 0 }) {
-		funcCode = append(funcCode, jen.If(jen.Id("len").Call(jen.Id("response").Dot("contentType").Call()).Op(">").Lit(0)).Block(
-			jen.Id("w").Dot("Header").Call().Dot("Set").Call(jen.Lit("content-type"),
-				jen.Id("response").Dot("contentType").Call())).Line())
-
-		funcCode = append(funcCode, jen.Id("w").Dot("WriteHeader").Call(jen.Id("response").Dot("statusCode").Call()).Line().Line())
-
-		funcCode = append(funcCode, jen.Var().Id("body").Index().Byte().Line())
-
-		funcCode = append(funcCode, jen.If(jen.Id("response").Dot("body").Call().Op("!=").Id("nil")).Block(
-			jen.Var().Id("err").Error().Line(),
-			jen.Switch(jen.Id("response").Dot("contentType").Call()).Block(
-				jen.Case(jen.Lit("application/xml")).Block(
-					jen.List(jen.Id("body"), jen.Id("err")).Op("=").
-						Qual("encoding/xml", "Marshal").Call(jen.Id("response").Dot("body").Call()),
-				),
-				jen.Case(jen.Lit("application/octet-stream")).Block(
-					jen.Var().Id("ok").Bool(),
-					jen.If(
-						jen.List(jen.Id("body"), jen.Id("ok")).Op("=").Parens(jen.Id("response").Dot("body").Call()).Assert(jen.Index().Byte()),
-						jen.Op("!").Id("ok"),
-					).Block(
-						jen.Id("err").Op("=").Qual("errors", "New").Call(jen.Lit("body is not []byte")),
-					),
-				),
-				jen.Case(jen.Lit("text/html")).Block(
-					jen.Id("body").Op("=").
-						Index().Byte().Parens(jen.Qual("fmt", "Sprint").Call(jen.Id("response").Dot("body").Call())),
-				),
-				jen.Case(jen.Lit("application/json")).Block(
-					jen.Fallthrough(),
-				),
-				jen.Default().Block(
-					jen.List(jen.Id("body"), jen.Id("err")).Op("=").
-						Qual("encoding/json", "Marshal").Call(jen.Id("response").Dot("body").Call()),
-				),
-			).Line(),
-			jen.If(jen.Id("err").Op("!=").Id("nil")).Block(
-				jen.If(jen.Id("router").Dot("hooks").Dot("ResponseBodyMarshalFailed").Op("!=").Id("nil")).Block(
-					jen.Id("router").Dot("hooks").Dot("ResponseBodyMarshalFailed").Call(
-						jen.Id("w"),
-						jen.Id("r"),
-						jen.Lit(name),
-						jen.Id("err"))),
-				jen.Line().Return()).Line().Line(),
-			jen.If(jen.Id("router").Dot("hooks").Dot("ResponseBodyMarshalCompleted").Op("!=").Id("nil")).Block(
-				jen.Id("router").Dot("hooks").Dot("ResponseBodyMarshalCompleted").Call(
-					jen.Id("r"),
-					jen.Lit(name)))).
-			Else().
-			If(jen.Id("len").Call(jen.Id("response").Dot("bodyRaw").Call()).Op(">").Lit(0)).
-			Block(jen.Id("body").Op("=").Id("response").Dot("bodyRaw").Call()),
-
-			jen.Line(),
-		)
-
-		funcCode = append(funcCode, jen.If(jen.Id("len").Call(jen.Id("body")).Op(">").Lit(0)).Block(
-			jen.List(jen.Id("count"),
-				jen.Id("err")).Op(":=").Id("w").Dot("Write").Call(jen.Id("body")),
-			jen.If(jen.Id("err").Op("!=").Id("nil")).Block(
-				jen.If(jen.Id("router").Dot("hooks").Dot("ResponseBodyWriteFailed").Op("!=").Id("nil")).Block(
-					jen.Id("router").Dot("hooks").Dot("ResponseBodyWriteFailed").Call(jen.Id("r"),
-						jen.Lit(name),
-						jen.Id("count"),
-						jen.Id("err"))),
-				jen.Line(),
-				jen.If(jen.Id("router").Dot("hooks").Dot("ResponseBodyWriteCompleted").Op("!=").Id("nil")).Block(
-					jen.Id("router").Dot("hooks").Dot("ResponseBodyWriteCompleted").Call(
-						jen.Id("r"),
-						jen.Lit(name), jen.Id("count"))),
-				jen.Line().Return()).Line().Line(),
-			jen.If(jen.Id("router").Dot("hooks").Dot("ResponseBodyWriteCompleted").Op("!=").Id("nil")).Block(
-				jen.Id("router").Dot("hooks").Dot("ResponseBodyWriteCompleted").Call(
-					jen.Id("r"),
-					jen.Lit(name), jen.Id("count"))),
-		).Line())
-	} else {
-		funcCode = append(funcCode, jen.Id("w").Dot("WriteHeader").Call(jen.Id("response").Dot("statusCode").Call()).Line())
-	}
-
-	funcCode = append(funcCode, jen.If(jen.Id("router").Dot("hooks").Dot("ServiceCompleted").Op("!=").Id("nil")).
-		Block(jen.Id("router").Dot("hooks").Dot("ServiceCompleted").Call(jen.Id("r"), jen.Lit(name))))
-
-	return jen.Null().
-		Add(generator.wrapperRequestParser(name, requestName, routerName, method, path, operation, requestBody, contentType)).
-		Add(jen.Line()).
-		Add(jen.Func().Params(
-			jen.Id("router").Op("*").Id(routerName)).Id(name).Params(
-			jen.Id("w").Qual("net/http", "ResponseWriter"),
-			jen.Id("r").Op("*").Qual("net/http", "Request")).
-			Block(funcCode...)).Line().Line()
-}
-
-type groupedOperations struct {
-	tag        string
-	operations []operationWithPath
-}
-
-type operationWithPath struct {
-	method    string
-	operation *openapi3.Operation
-	path      string
-}
-
-func (generator *Generator) groupedOperations(swagger *openapi3.T) []groupedOperations {
-	var result []groupedOperations
-
-	linq.From(swagger.Paths.Map()).
-		SelectManyT(func(kv linq.KeyValue) linq.Query {
-			path := cast.ToString(kv.Key)
-
-			return linq.From(kv.Value.(*openapi3.PathItem).Operations()).
-				SelectT(func(kv linq.KeyValue) groupedOperations {
-					operation := kv.Value.(*openapi3.Operation)
-					tag := operation.Tags[0]
-
-					return groupedOperations{
-						tag:        tag,
-						operations: []operationWithPath{{operation: operation, path: path, method: cast.ToString(kv.Key)}},
-					}
-				})
-		}).
-		GroupByT(
-			func(wrapper groupedOperations) string { return wrapper.tag },
-			func(wrapper groupedOperations) groupedOperations { return wrapper }).
-		SelectT(func(group linq.Group) groupedOperations {
-			var operations []operationWithPath
-
-			linq.From(group.Group).
-				SelectT(func(wrapper groupedOperations) operationWithPath { return wrapper.operations[0] }).ToSlice(&operations)
-
-			return groupedOperations{
-				tag:        cast.ToString(group.Key),
-				operations: operations,
-			}
-		}).
-		ToSlice(&result)
-
-	return result
-}
-
-func (generator *Generator) handler(name string, serviceName string, routerName string, hasSchemas bool, operations []operationWithPath) jen.Code {
-	schemas := jen.Null()
-	schemasInterfaceParameter := jen.Null()
-	if hasSchemas {
-		schemasInterfaceParameter = schemasInterfaceParameter.Id("securitySchemas").Id("SecuritySchemas")
-
-		var declarations []jen.Code
-
-		linq.From(operations).
-			SelectManyT(func(operation operationWithPath) linq.Query {
-				if operation.operation.Security == nil {
-					return linq.From([]openapi3.SecurityRequirement{})
-				}
-
-				return linq.From(*operation.operation.Security)
-			}).
-			SelectManyT(func(securityRequirement openapi3.SecurityRequirement) linq.Query {
-				return linq.From(securityRequirement).SelectT(func(kv linq.KeyValue) interface{} { return kv.Key })
-			}).
-			Distinct().
-			SelectT(func(name string) jen.Code {
-				name = strings.Title(name)
-
-				return jen.Line().Id("SecurityScheme"+name).Op(":").Values(jen.Line().Id("scheme").Op(":").Id("SecurityScheme"+name),
-					jen.Line().Id("extract").Op(":").Id("securityExtractorsFuncs").Index(jen.Id("SecurityScheme"+name)),
-					jen.Line().Id("handle").Op(":").Id("securitySchemas").Dot("SecurityScheme"+name),
-					jen.Line(),
-				)
-			}).ToSlice(&declarations)
-
-		declarations = append(declarations, jen.Line())
-
-		schemas = schemas.Line().Id("router").Dot("securityHandlers").Op("=").Map(jen.Id("SecurityScheme")).Id("securityProcessor").
-			Values(declarations...)
-	}
-
-	code := jen.Func().Id(name).
-		Params(
-			jen.Id("impl").Id(serviceName),
-			jen.Id("r").Qual("github.com/go-chi/chi/v5", "Router"),
-			jen.Id("hooks").Op("*").Id("Hooks"), schemasInterfaceParameter).
-		Params(jen.Qual("net/http", "Handler")).
-		Block(
-			jen.Id("router").Op(":=").Op("&").Id(routerName).Values(jen.Id("router").Op(":").Id("r"),
-				jen.Id("service").Op(":").Id("impl"), jen.Id("hooks").Op(":").Id("hooks")),
-			schemas,
-			jen.Line().Id("router").Dot("mount").Call(),
-			jen.Line().Return().Id("router").Dot("router"),
-		)
-
-	return code
-}
-
-func (generator *Generator) router(routerName string, serviceName string, hasSecuritySchemas bool) jen.Code {
-	securityHandlers := jen.Null()
-	if hasSecuritySchemas {
-		securityHandlers = securityHandlers.Id("securityHandlers").Map(jen.Id("SecurityScheme")).Id("securityProcessor")
-	}
-
-	code := jen.Type().Id(routerName).Struct(
-		jen.Id("router").Qual("github.com/go-chi/chi/v5", "Router"),
-		jen.Id("service").Id(serviceName),
-		jen.Id("hooks").Op("*").Id("Hooks"),
-		securityHandlers,
-	)
-
-	return code
-}
-
-func (generator *Generator) wrapperRequestParsers(wrapperName string, operation *openapi3.Operation) (result []jen.Code) {
-	linq.From(operation.Parameters).
-		GroupByT(
-			func(parameter *openapi3.ParameterRef) string { return parameter.Value.In },
-			func(parameter *openapi3.ParameterRef) *openapi3.ParameterRef { return parameter },
-		).
-		SelectManyT(func(group linq.Group) linq.Query {
-			return linq.From(group.Group).SelectT(func(parameter *openapi3.ParameterRef) jen.Code {
-				in := parameter.Value.In
-				name := generator.normalizer.normalize(parameter.Value.Name)
-				paramName := in + name
-
-				// Check for allOf
-				if parameter.Value.Schema.Value.AllOf != nil {
-					for _, schema := range parameter.Value.Schema.Value.AllOf {
-						if schema.Ref != "" {
-							// Create a new schema with the ref
-							parameter.Value.Schema = &openapi3.SchemaRef{
-								Ref:   schema.Ref,
-								Value: schema.Value,
-							}
-							break
-						}
-					}
-				}
-
-				if generator.typee.isCustomType(parameter.Value.Schema.Value) {
-					return generator.wrapperCustomType(in, name, paramName, wrapperName, parameter)
-				}
-
-				if len(parameter.Value.Schema.Value.Enum) > 0 {
-					enumType := generator.normalizer.extractNameFromRef(parameter.Value.Schema.Ref)
-					return generator.wrapperEnum(in, enumType, name, paramName, wrapperName, parameter)
-				}
-
-				if parameter.Value.Schema.Value.Type != nil && parameter.Value.Schema.Value.Type.Is("integer") {
-					return generator.wrapperInteger(in, name, paramName, wrapperName, parameter)
-				}
-
-				return generator.wrapperStr(in, name, paramName, wrapperName, parameter)
-			}).Concat(linq.From([]jen.Code{
-				jen.Line().Add(jen.If(jen.Id("err").Op(":=").Id("request").Dot(strings.Title(cast.ToString(group.Key))).Dot("Validate").Call(),
-					jen.Id("err").Op("!=").Id("nil")).
-					Block(jen.Id("request").Dot("ProcessingResult").Op("=").Id("RequestProcessingResult").Values(jen.Id("error").Op(":").Id("err"),
-						jen.Id("typee").Op(":").Id(strings.Title(cast.ToString(group.Key))+"ValidationFailed")),
-						jen.If(jen.Id("router").Dot("hooks").Dot("Request"+strings.Title(cast.ToString(group.Key))+"ValidationFailed").Op("!=").Id("nil")).Block(
-							jen.Id("router").Dot("hooks").Dot("Request"+strings.Title(cast.ToString(group.Key))+"ValidationFailed").Call(
-								jen.Id("r"),
-								jen.Lit(wrapperName),
-								jen.Id("request").Dot("ProcessingResult"))),
-						jen.Line().Return())),
-				jen.Line().Add(jen.Line()).
-					Add(jen.If(jen.Id("router").Dot("hooks").Dot("Request" + strings.Title(cast.ToString(group.Key)) + "ParseCompleted").Op("!=").Id("nil")).Block(
-						jen.Id("router").Dot("hooks").Dot("Request"+strings.Title(cast.ToString(group.Key))+"ParseCompleted").Call(
-							jen.Id("r"),
-							jen.Lit(wrapperName)))),
-			}))
-		}).ToSlice(&result)
-
-	return generator.normalizer.lineAfterEachElement(result...)
-}
-
-func (generator *Generator) wrapRequired(name string, isRequired bool, code jen.Code) jen.Code {
-	if !isRequired {
-		return jen.If(jen.Id(name).Op("!=").Lit("")).Block(code).Line()
-	}
-
-	return code
-}
-
-func (generator *Generator) extractRefFromAllOf(schema *openapi3.SchemaRef) string {
-	if schema.Value.AllOf == nil {
-		return schema.Ref
-	}
-
-	for _, s := range schema.Value.AllOf {
-		if s.Ref != "" {
-			return s.Ref
-		}
-	}
-	return ""
-}
-
-func (generator *Generator) wrapperCustomType(in string, name string, paramName string, wrapperName string, parameter *openapi3.ParameterRef) jen.Code {
-	result := jen.Null()
-
-	switch in {
-	case "header":
-		result = result.Add(jen.Id(paramName + "Str").Op(":=").Id("r").Dot("Header").Dot("Get").Call(jen.Lit(parameter.Value.Name)))
-	case "query":
-		result = result.Add(jen.Id(paramName + "Str").Op(":=").Id("r").Dot("URL").Dot("Query").Call().Dot("Get").Call(jen.Lit(parameter.Value.Name)))
-	case "path":
-		result = result.Add(jen.Id(paramName+"Str").Op(":=").Id("chi").Dot("URLParam").Call(jen.Id("r"), jen.Lit(parameter.Value.Name)))
-	default:
-		PanicInvalidOperation("Parameter Parsing", "unsupported parameter location", map[string]interface{}{"parameter_in": in, "supported_types": "header, path, query"})
-	}
-
-	result = result.Add(jen.Line())
-
-	parseFailed := []jen.Code{
-		jen.Id("request").Dot("ProcessingResult").Op("=").Id("RequestProcessingResult").Values(jen.Id("error").Op(":").Id("err"),
-			jen.Id("typee").Op(":").Id(strings.Title(in)+"ParseFailed")),
-		jen.If(jen.Id("router").Dot("hooks").Dot("Request" + strings.Title(in) + "ParseFailed").Op("!=").Id("nil")).Block(
-			jen.Id("router").Dot("hooks").Dot("Request"+strings.Title(in)+"ParseFailed").Call(
-				jen.Id("r"),
-				jen.Lit(wrapperName),
-				jen.Lit(parameter.Value.Name),
-				jen.Id("request").Dot("ProcessingResult"))),
-		jen.Line().Return(),
-	}
-
-	if pkg, parse, ok := generator.typee.getXGoTypeStringParse(parameter.Value.Schema.Value); ok {
-		parameterCode := jen.Null().
-			Add(jen.List(jen.Id(paramName), jen.Id("err")).Op(":=").Qual(pkg, parse).Call(jen.Id(paramName+"Str"))).
-			Add(jen.Line()).
-			Add(jen.If(jen.Id("err").Op("!=").Id("nil")).Block(parseFailed...)).
-			Add(jen.Line(), jen.Line()).
-			Add(jen.Id("request").Dot(strings.Title(in)).Dot(name).Op("=").Id(paramName))
-
-		result.Add(generator.wrapRequired(paramName+"Str", parameter.Value.Required, parameterCode))
-	} else {
-		ref := generator.extractRefFromAllOf(parameter.Value.Schema)
-		if ref != "" {
-			parameter.Value.Schema.Ref = ref
-		}
-
-		switch parameter.Value.Schema.Value.Format {
-		case "uuid":
-			parameterCode := jen.Null().
-				Add(jen.List(jen.Id(paramName), jen.Id("err")).Op(":=").Id("uuid").Dot("Parse").Call(jen.Id(paramName+"Str"))).
-				Add(jen.Line()).
-				Add(jen.If(jen.Id("err").Op("!=").Id("nil")).Block(parseFailed...)).
-				Add(jen.Line(), jen.Line()).
-				Add(jen.Id("request").Dot(strings.Title(in)).Dot(name).Op("=").Id(paramName))
-
-			result.Add(generator.wrapRequired(paramName+"Str", parameter.Value.Required, parameterCode))
-			break
-		case "iso4217-currency-code":
-			parameterCode := jen.Null().
-				Add(jen.List(jen.Id(paramName), jen.Id("err")).Op(":=").Qual("github.com/mikekonan/go-types/v2/currency", "ByCodeStrErr").Call(jen.Id(paramName+"Str"))).
-				Add(jen.Line()).
-				Add(jen.If(jen.Id("err").Op("!=").Id("nil")).Block(parseFailed...)).
-				Add(jen.Line(), jen.Line()).
-				Add(jen.Id("request").Dot(strings.Title(in)).Dot(name).Op("=").Id(paramName).Dot("Code").Call())
-
-			result.Add(generator.wrapRequired(paramName+"Str", parameter.Value.Required, parameterCode))
-			break
-		case "iso3166-alpha-2":
-			parameterCode := jen.Null().
-				Add(jen.List(jen.Id(paramName), jen.Id("err")).Op(":=").Qual("github.com/mikekonan/go-types/v2/country", "ByAlpha2CodeStrErr").Call(jen.Id(paramName+"Str"))).
-				Add(jen.Line()).
-				Add(jen.If(jen.Id("err").Op("!=").Id("nil")).Block(parseFailed...)).
-				Add(jen.Line(), jen.Line()).
-				Add(jen.Id("request").Dot(strings.Title(in)).Dot(name).Op("=").Id(paramName).Dot("Alpha2Code").Call())
-
-			result.Add(generator.wrapRequired(paramName+"Str", parameter.Value.Required, parameterCode))
-			break
-		default:
-		}
-	}
-
-	return result.Line()
-}
-
-func (generator *Generator) wrapperEnum(in string, enumType string, name string, paramName string, wrapperName string, parameter *openapi3.ParameterRef) jen.Code {
-	result := jen.Null()
-
-	switch in {
-	case "header":
-		result = result.Add(jen.Id(paramName).Op(":=").Qual(generator.config.ComponentsPackage, enumType).Call(jen.Id("r").Dot("Header").Dot("Get").Call(jen.Lit(parameter.Value.Name))))
-	case "query":
-		result = result.Add(jen.Id(paramName).Op(":=").Qual(generator.config.ComponentsPackage, enumType).Call(jen.Id("r").Dot("URL").Dot("Query").Call().Dot("Get").Call(jen.Lit(parameter.Value.Name))))
-	case "path":
-		result = result.Add(jen.Id(paramName).Op(":=").Qual(generator.config.ComponentsPackage, enumType).Call(jen.Id("chi").Dot("URLParam").Call(jen.Id("r"), jen.Lit(parameter.Value.Name))))
-	default:
-		PanicInvalidOperation("Parameter Parsing", "unsupported parameter location", map[string]interface{}{"parameter_in": in, "supported_types": "header, path, query"})
-	}
-
-	result = result.
-		Add(jen.Line()).
-		Add(jen.If(jen.Id("err").Op(":=").Id(paramName).Dot("Check").Call(),
-			jen.Id("err").Op("!=").Id("nil")).Block(
-			jen.Id("request").Dot("ProcessingResult").Op("=").Id("RequestProcessingResult").Values(jen.Id("error").Op(":").Id("err"),
-				jen.Id("typee").Op(":").Id(strings.Title(in)+"ParseFailed")),
-			jen.If(jen.Id("router").Dot("hooks").Dot("Request"+strings.Title(in)+"ParseFailed").Op("!=").Id("nil")).Block(
-				jen.Id("router").Dot("hooks").Dot("Request"+strings.Title(in)+"ParseFailed").Call(
-					jen.Id("r"),
-					jen.Lit(wrapperName),
-					jen.Lit(parameter.Value.Name),
-					jen.Id("request").Dot("ProcessingResult"))),
-			jen.Line().Return())).
-		Add(jen.Line(), jen.Line()).
-		Add(jen.Id("request").Dot(strings.Title(parameter.Value.In)).Dot(name).Op("=").Id(paramName)).
-		Add(jen.Line())
-
-	return jen.Null().Add(generator.wrapRequired(paramName, parameter.Value.Required, result)).Line()
-}
-
-func (generator *Generator) wrapperStr(in string, name string, paramName string, wrapperName string, parameter *openapi3.ParameterRef) jen.Code {
-	result := jen.Null()
-
-	switch in {
-	case "header":
-		result = result.Add(jen.Id(paramName).Op(":=").Id("r").Dot("Header").Dot("Get").Call(jen.Lit(parameter.Value.Name)))
-	case "query":
-		result = result.Add(jen.Id(paramName).Op(":=").Id("r").Dot("URL").Dot("Query").Call().Dot("Get").Call(jen.Lit(parameter.Value.Name)))
-	case "path":
-		result = result.Add(jen.Id(paramName).Op(":=").Id("chi").Dot("URLParam").Call(jen.Id("r"), jen.Lit(parameter.Value.Name)))
-	default:
-		PanicInvalidOperation("Parameter Parsing", "unsupported parameter location", map[string]interface{}{"parameter_in": in, "supported_types": "header, path, query"})
-	}
-
-	if parameter.Value.Required {
-		result = result.
-			Add(jen.Line()).
-			Add(jen.If(jen.Id(paramName).Op("==").Lit("")).Block(
-				jen.Id("err").Op(":=").Qual("fmt", "Errorf").Call(jen.Lit(fmt.Sprintf("%s is empty", parameter.Value.Name))).Line(),
-				jen.Id("request").Dot("ProcessingResult").Op("=").Id("RequestProcessingResult").Values(jen.Id("error").Op(":").Id("err"),
-					jen.Id("typee").Op(":").Id(strings.Title(in)+"ParseFailed")),
-				jen.If(jen.Id("router").Dot("hooks").Dot("Request"+strings.Title(in)+"ParseFailed").Op("!=").Id("nil")).Block(
-					jen.Id("router").Dot("hooks").Dot("Request"+strings.Title(in)+"ParseFailed").Call(
-						jen.Id("r"),
-						jen.Lit(wrapperName),
-						jen.Lit(parameter.Value.Name),
-						jen.Id("request").Dot("ProcessingResult"))),
-				jen.Line().Return())).
-			Add(jen.Line())
-	}
-
-	regex := generator.getXGoRegex(parameter.Value.Schema)
-	if regex != "" {
-		regexVarName := generator.useRegex[regex] // generator.normalizer.decapitalize(wrapperName) + strings.Title(in) + name + "Regex"
-
-		result = result.Line().If(jen.Op("!").Id(regexVarName).Dot("MatchString").Call(jen.Id(paramName))).Block(
-			jen.Id("err").Op(":=").Qual("fmt",
-				"Errorf").Call(jen.Lit(fmt.Sprintf("%s not matched by the '%s' regex", parameter.Value.Name, regex))),
-			jen.Line(),
-			jen.Id("request").Dot("ProcessingResult").Op("=").Id("RequestProcessingResult").Values(jen.Id("error").Op(":").Id("err"),
-				jen.Id("typee").Op(":").Id(fmt.Sprintf("%sParseFailed", strings.Title(in)))),
-			jen.If(jen.Id("router").Dot("hooks").Dot("Request"+strings.Title(in)+"ParseFailed").Op("!=").Id("nil")).Block(
-				jen.Id("router").Dot("hooks").Dot("Request"+strings.Title(in)+"ParseFailed").Call(jen.Id("r"),
-					jen.Lit(wrapperName),
-					jen.Lit(parameter.Value.Name),
-					jen.Id("request").Dot("ProcessingResult"))),
-			jen.Line(),
-			jen.Return()).
-			Line()
-	}
-
-	result = result.
-		Line().
-		Add(jen.Id("request").Dot(strings.Title(parameter.Value.In)).Dot(name).Op("=").Id(paramName)).
-		Line()
-
-	return result
-}
-
-func (generator *Generator) wrapperInteger(in string, name string, paramName string, wrapperName string, parameter *openapi3.ParameterRef) jen.Code {
-	result := jen.Null()
-
-	switch in {
-	case "header":
-		result = result.Add(jen.Id(paramName).Op(":=").Id("r").Dot("Header").Dot("Get").Call(jen.Lit(parameter.Value.Name)))
-	case "query":
-		result = result.Add(jen.Id(paramName).Op(":=").Id("r").Dot("URL").Dot("Query").Call().Dot("Get").Call(jen.Lit(parameter.Value.Name)))
-	case "path":
-		result = result.Add(jen.Id(paramName).Op(":=").Id("chi").Dot("URLParam").Call(jen.Id("r"), jen.Lit(parameter.Value.Name)))
-	default:
-		PanicInvalidOperation("Parameter Parsing", "unsupported parameter location", map[string]interface{}{"parameter_in": in, "supported_types": "header, path, query"})
-	}
-
-	if parameter.Value.Required {
-		result = result.
-			Add(jen.Line()).
-			Add(jen.If(jen.Id(paramName).Op("==").Lit("")).Block(
-				jen.Id("err").Op(":=").Qual("fmt", "Errorf").Call(jen.Lit(fmt.Sprintf("%s is empty", parameter.Value.Name))).Line(),
-				jen.Id("request").Dot("ProcessingResult").Op("=").Id("RequestProcessingResult").Values(jen.Id("error").Op(":").Id("err"),
-					jen.Id("typee").Op(":").Id(strings.Title(in)+"ParseFailed")),
-				jen.If(jen.Id("router").Dot("hooks").Dot("Request"+strings.Title(in)+"ParseFailed").Op("!=").Id("nil")).Block(
-					jen.Id("router").Dot("hooks").Dot("Request"+strings.Title(in)+"ParseFailed").Call(
-						jen.Id("r"),
-						jen.Lit(wrapperName),
-						jen.Lit(parameter.Value.Name),
-						jen.Id("request").Dot("ProcessingResult"))),
-				jen.Line().Return())).
-			Add(jen.Line())
-	}
-
-	return result.
-		Add(jen.Line()).
-		Add(jen.Id("request").Dot(strings.Title(parameter.Value.In)).Dot(name).Op("=").Qual("github.com/spf13/cast", "ToInt").Call(jen.Id(paramName))).
-		Add(jen.Line())
-}
-
-func (generator *Generator) wrapperBody(method string, path string, contentType string, wrapperName string, operation *openapi3.Operation, body *openapi3.SchemaRef) jen.Code {
-	result := jen.Null()
-
-	if operation.RequestBody == nil {
-		return result
-	}
-
-	name := generator.normalizer.extractNameFromRef(body.Ref)
-
-	if name == "" {
-		name = generator.normalizer.normalizeOperationName(path, method) + generator.normalizer.contentType(cast.ToString(contentType)) + "RequestBody"
-	}
-
-	result = result.
-		Add(jen.Var().Defs(
-			jen.Id("body").Qual(generator.config.ComponentsPackage, name),
-			jen.Id("decodeErr").Error(),
-		)).
-		Add(jen.Line()).
-		Add(func() *jen.Statement {
-			switch contentType {
-			case "application/xml":
-				return jen.Id("decodeErr").Op("=").Qual("encoding/xml", "NewDecoder").Call(jen.Id("r").Dot("Body")).Dot("Decode").Call(jen.Op("&").Id("body"))
-
-			case "application/octet-stream":
-				return jen.Add(jen.Var().Defs(
-					jen.Id("buf").Interface(),
-					jen.Id("ok").Bool(),
-					jen.Id("readErr").Error(),
-				),
-					jen.Line(),
-					jen.If(
-						jen.List(jen.Id("buf"), jen.Id("readErr")).Op("=").Qual("io/ioutil", "ReadAll").Call(jen.Id("r").Dot("Body")),
-						jen.Id("readErr").Op("==").Nil(),
-					).Block(
-						jen.If(
-							jen.List(jen.Id("body"), jen.Id("ok")).Op("=").Id("buf").Assert(jen.Qual(generator.config.ComponentsPackage, name)),
-							jen.Op("!").Id("ok"),
-						).Block(
-							jen.Id("decodeErr").Op("=").Qual("errors", "New").Call(jen.Lit("body is not []byte")),
-						),
-					))
-			default:
-				return jen.Id("decodeErr").Op("=").Qual("encoding/json", "NewDecoder").Call(jen.Id("r").Dot("Body")).Dot("Decode").Call(jen.Op("&").Id("body"))
-			}
-		}()).
-		Add(jen.Line()).
-		Add(jen.If(jen.Id("decodeErr").Op("!=").Id("nil")).Block(
-			jen.Id("request").Dot("ProcessingResult").Op("=").Id("RequestProcessingResult").Values(jen.Id("error").Op(":").Id("decodeErr"),
-				jen.Id("typee").Op(":").Id("BodyUnmarshalFailed")),
-			jen.If(jen.Id("router").Dot("hooks").Dot("RequestBodyUnmarshalFailed").Op("!=").Id("nil")).Block(
-				jen.Id("router").Dot("hooks").Dot("RequestBodyUnmarshalFailed").Call(
-					jen.Id("r"),
-					jen.Lit(wrapperName),
-					jen.Id("request").Dot("ProcessingResult")),
-				jen.Line().Return()),
-			jen.Line().Return())).
-		Add(jen.Line(), jen.Line()).
-		Add(jen.Id("request").Dot("Body").Op("=").Id("body")).
-		Add(jen.Line(), jen.Line())
-
-	if contentType != "application/octet-stream" && !generator.typee.getXGoSkipValidation(body.Value) {
-		result = result.Add(jen.If(jen.Id("err").Op(":=").Id("request").Dot("Body").Dot("Validate").Call(),
-			jen.Id("err").Op("!=").Id("nil")).
-			Block(jen.Id("request").Dot("ProcessingResult").Op("=").Id("RequestProcessingResult").Values(jen.Id("error").Op(":").Id("err"),
-				jen.Id("typee").Op(":").Id("BodyValidationFailed")),
-				jen.If(jen.Id("router").Dot("hooks").Dot("RequestBodyValidationFailed").Op("!=").Id("nil")).Block(
-					jen.Id("router").Dot("hooks").Dot("RequestBodyValidationFailed").Call(
-						jen.Id("r"),
-						jen.Lit(wrapperName),
-						jen.Id("request").Dot("ProcessingResult"))),
-				jen.Line().Return()))
-	}
-
-	return result.Add(jen.Line(), jen.Line()).
-		Add(jen.If(jen.Id("router").Dot("hooks").Dot("RequestBodyUnmarshalCompleted").Op("!=").Id("nil")).Block(
-			jen.Id("router").Dot("hooks").Dot("RequestBodyUnmarshalCompleted").Call(
-				jen.Id("r"),
-				jen.Lit(wrapperName)))).
-		Add(jen.Line())
-}
-func (generator *Generator) wrapperSecurity(name string, operation *openapi3.Operation) jen.Code {
-	code := jen.Null()
-
-	hasSecuritySchemas := operation.Security != nil && len(*operation.Security) > 0
-	if !hasSecuritySchemas {
-		return code
-	}
-
-	skipSecurityCheck := generator.typee.getXGoSkipSecurityCheck(operation)
-
-	var schemasCode []jen.Code
-	linq.From(*operation.Security).
-		SelectT(func(securityRequirement openapi3.SecurityRequirement) jen.Code {
-			var handlers []jen.Code
-			linq.From(securityRequirement).SelectT(func(kv linq.KeyValue) jen.Code {
-				return jen.Id("router").Dot("securityHandlers").Index(jen.Id("SecurityScheme" + strings.Title(cast.ToString(kv.Key))))
-			}).ToSlice(&handlers)
-
-			return jen.Values(handlers...)
-		}).
-		ToSlice(&schemasCode)
-
-	if skipSecurityCheck {
-		// Skip security check mode: extract values but don't validate
-		code = code.Line().Comment("Skip security check mode: extract values but don't validate").Line().
-			For(jen.List(jen.Id("_"),
-				jen.Id("processors")).Op(":=").Range().Index().Index().Id("securityProcessor").Values(schemasCode...)).Block(
-			jen.For(jen.List(jen.Id("_"),
-				jen.Id("processor")).Op(":=").Range().Id("processors")).Block(
-				jen.List(jen.Id("_"), jen.Id("value"),
-					jen.Id("isExtracted")).Op(":=").Id("processor").Dot("extract").Call(jen.Id("r")),
-				jen.Line().If(jen.Id("isExtracted")).Block(
-					jen.If(jen.Id("len").Call(jen.Id("request").Dot("SecurityCheckResults")).Op("==").Lit(0)).Block(
-						jen.Id("request").Dot("SecurityCheckResults").Op("=").Map(jen.Id("SecurityScheme")).Id("string").Values()),
-					jen.Line().Id("request").Dot("SecurityCheckResults").Index(jen.Id("processor").Dot("scheme")).Op("=").Id("value")),
-			),
-			jen.Break(), // Take first available security requirement
-		).Line()
-	} else {
-		// Normal security check mode
-		code = code.Line().Id("isSecurityCheckPassed").Op(":=").Id("false").Line().
-			For(jen.List(jen.Id("_"),
-				jen.Id("processors")).Op(":=").Range().Index().Index().Id("securityProcessor").Values(schemasCode...)).Block(
-			jen.Id("isLinkedChecksValid").Op(":=").Id("true"),
-			jen.Line().For(jen.List(jen.Id("_"),
-				jen.Id("processor")).Op(":=").Range().Id("processors")).Block(
-				jen.List(jen.Id("name"), jen.Id("value"),
-					jen.Id("isExtracted")).Op(":=").Id("processor").Dot("extract").Call(jen.Id("r")),
-				jen.Line().If(jen.Op("!").Id("isExtracted")).Block(
-					jen.Id("isLinkedChecksValid").Op("=").Id("false"),
-					jen.Break()),
-				jen.Line().If(jen.Id("err").Op(":=").Id("processor").Dot("handle").Call(jen.Id("r"),
-					jen.Id("processor").Dot("scheme"),
-					jen.Id("name"),
-					jen.Id("value")),
-					jen.Id("err").Op("!=").Id("nil")).Block(
-					jen.If(jen.Id("router").Dot("hooks").Dot("RequestSecurityCheckFailed").Op("!=").Id("nil")).Block(
-						jen.Id("router").Dot("hooks").Dot("RequestSecurityCheckFailed").Call(jen.Id("r"),
-							jen.Lit(name),
-							jen.Id("string").Call(jen.Id("processor").Dot("scheme")),
-							jen.Id("RequestProcessingResult").Values(jen.Id("error").Op(":").Id("err"), jen.Id("typee").Op(":").Id("SecurityCheckFailed")))),
-					jen.Line().Id("isLinkedChecksValid").Op("=").Id("false"),
-					jen.Line().Break()),
-				jen.Line().If(jen.Id("router").Dot("hooks").Dot("RequestSecurityCheckCompleted").Op("!=").Id("nil")).Block(
-					jen.Id("router").Dot("hooks").Dot("RequestSecurityCheckCompleted").Call(jen.Id("r"),
-						jen.Lit(name),
-						jen.Id("string").Call(jen.Id("processor").Dot("scheme")))),
-				jen.Line().If(jen.Id("len").Call(jen.Id("request").Dot("SecurityCheckResults")).Op("==").Lit(0)).Block(
-					jen.Id("request").Dot("SecurityCheckResults").Op("=").Map(jen.Id("SecurityScheme")).Id("string").Values()),
-				jen.Line().Id("request").Dot("SecurityCheckResults").Index(jen.Id("processor").Dot("scheme")).Op("=").Id("value")),
-			jen.Line().If(jen.Id("isLinkedChecksValid")).Block(
-				jen.Id("isSecurityCheckPassed").Op("=").Id("true"),
-				jen.Break())).
-			Line().Line().If(jen.Op("!").Id("isSecurityCheckPassed")).Block(
-			jen.Id("err").Op(":=").Qual("fmt",
-				"Errorf").Call(jen.Lit("failed passing security checks")),
-			jen.Line().Id("request").Dot("ProcessingResult").Op("=").Id("RequestProcessingResult").Values(jen.Id("error").Op(":").Id("err"),
-				jen.Id("typee").Op(":").Id("SecurityParseFailed")),
-			jen.Line().If(jen.Id("router").Dot("hooks").Dot("RequestSecurityParseFailed").Op("!=").Id("nil")).Block(
-				jen.Id("router").Dot("hooks").Dot("RequestSecurityParseFailed").Call(jen.Id("r"),
-					jen.Lit(name),
-					jen.Id("request").Dot("ProcessingResult"))),
-			jen.Line().Return()).Line()
-	}
-
-	code = code.Line().If(jen.Id("router").Dot("hooks").Dot("RequestSecurityParseCompleted").Op("!=").Id("nil")).Block(
-		jen.Id("router").Dot("hooks").Dot("RequestSecurityParseCompleted").Call(jen.Id("r"), jen.Lit(name)))
-
-	return code.Line()
-}
-func (generator *Generator) wrapperRequestParser(name string, requestName string, routerName, method string, path string, operation *openapi3.Operation, requestBody *openapi3.SchemaRef, contentType string) jen.Code {
-	funcCode := []jen.Code{
-		jen.Id("request").Dot("ProcessingResult").Op("=").Id("RequestProcessingResult").Values(jen.Id("typee").Op(":").Id("ParseSucceed")).Line(),
-	}
-
-	funcCode = append(funcCode, generator.wrapperSecurity(name, operation))
-	funcCode = append(funcCode, generator.wrapperRequestParsers(name, operation)...)
-	funcCode = append(funcCode, generator.wrapperBody(method, path, contentType, name, operation, requestBody)) //TODO: support different content-types
-	funcCode = append(funcCode, jen.Line().If(jen.Id("router").Dot("hooks").Dot("RequestParseCompleted").Op("!=").Id("nil")).Block(
-		jen.Id("router").Dot("hooks").Dot("RequestParseCompleted").Call(
-			jen.Id("r"),
-			jen.Lit(name))))
-	funcCode = append(funcCode, jen.Line().Return())
-
-	return jen.Func().Params(
-		jen.Id("router").Op("*").Id(routerName)).Id("parse" + name + "Request").
-		Params(jen.Id("r").Op("*").Qual("net/http", "Request")).
-		Params(jen.Id("request").Id(requestName)).
-		Block(funcCode...).
-		Line()
-}
-
-func (generator *Generator) requestResponseBuilders(swagger *openapi3.T) jen.Code {
-	result := []jen.Code{
-		generator.responseStruct(),
-		generator.handlersTypes(swagger),
-		generator.builders(swagger),
-		generator.handlersInterfaces(swagger),
-		generator.requestParameters(swagger.Paths.Map()),
-	}
-
-	result = generator.normalizer.doubleLineAfterEachElement(result...)
-
-	return jen.Null().Add(result...)
-}
-
-type operationResponse struct {
-	ContentTypeBodyNameMap map[string]string
-	Headers                map[string]*openapi3.HeaderRef
-	SetCookie              bool
-	StatusCode             string
-}
-
-type operationStruct struct {
-	Tag                   string
-	Name                  string
-	RequestName           string
-	ResponseName          string
-	Responses             []operationResponse
-	InterfaceResponseName string
-	PrivateName           string
-}
-
-func (generator *Generator) builders(swagger *openapi3.T) (result jen.Code) {
-	var builders []jen.Code
-
-	linq.From(swagger.Paths.Map()).
-		SelectManyT(func(kv linq.KeyValue) linq.Query {
-			path := cast.ToString(kv.Key)
-			var operationStructs []operationStruct
-
-			linq.From(kv.Value.(*openapi3.PathItem).Operations()).
-				SelectT(func(kv linq.KeyValue) operationStruct {
-					name := generator.normalizer.normalizeOperationName(path, cast.ToString(kv.Key))
-					operation := kv.Value.(*openapi3.Operation)
-					var operationResponses []operationResponse
-
-					linq.From(operation.Responses.Map()).
-						SelectT(func(kv linq.KeyValue) (response operationResponse) {
-							response.ContentTypeBodyNameMap = map[string]string{}
-
-							headers := map[string]*openapi3.HeaderRef{}
-							for k, v := range kv.Value.(*openapi3.ResponseRef).Value.Headers {
-								if strings.ToLower(k) == "set-cookie" {
-									response.SetCookie = true
-									continue
-								}
-
-								if strings.ToLower(k) == "content-encoding" {
-									continue
-								}
-
-								headers[k] = v
-							}
-
-							response.Headers = headers
-
-							linq.From(kv.Value.(*openapi3.ResponseRef).Value.Content).
-								ToMapByT(&response.ContentTypeBodyNameMap,
-									func(kv linq.KeyValue) string { return cast.ToString(kv.Key) },
-									func(kv linq.KeyValue) (structName string) {
-										if "" == kv.Value.(*openapi3.MediaType).Schema.Ref {
-											structName = name
-											structName += strings.Title(generator.normalizer.normalize(cast.ToString(kv.Key)))
-											return structName
-										}
-
-										structName = generator.normalizer.extractNameFromRef(kv.Value.(*openapi3.MediaType).Schema.Ref)
-										return
-									})
-
-							response.StatusCode = cast.ToString(kv.Key)
-
-							return
-						}).ToSlice(&operationResponses)
-
-					return operationStruct{
-						Tag:                   operation.Tags[0],
-						Name:                  name,
-						PrivateName:           generator.normalizer.decapitalize(name),
-						RequestName:           name + "Request",
-						InterfaceResponseName: name + "Response",
-						ResponseName:          generator.normalizer.decapitalize(name + "Response"),
-						Responses:             operationResponses,
-					}
-				}).ToSlice(&operationStructs)
-
-			return linq.From(operationStructs)
-		}).
-		SelectT(func(operationStruct operationStruct) jen.Code { return generator.responseBuilders(operationStruct) }).
-		ToSlice(&builders)
-
-	return jen.Null().Add(builders...)
-}
-
-func (generator *Generator) handlersTypes(swagger *openapi3.T) jen.Code {
-	var result []jen.Code
-
-	linq.From(swagger.Paths.Map()).
-		SelectT(func(kv linq.KeyValue) jen.Code {
-			path := cast.ToString(kv.Key)
-			var result []jen.Code
-
-			linq.From(kv.Value.(*openapi3.PathItem).Operations()).
-				SelectT(func(kv linq.KeyValue) jen.Code {
-					name := generator.normalizer.normalizeOperationName(path, cast.ToString(kv.Key))
-					return jen.Null().Add(generator.normalizer.doubleLineAfterEachElement(generator.responseType(name))...)
-				}).ToSlice(&result)
-
-			result = generator.normalizer.doubleLineAfterEachElement(result...)
-
-			return jen.Null().Add(result...)
-		}).ToSlice(&result)
-
-	result = generator.normalizer.doubleLineAfterEachElement(result...)
-	return jen.Null().Add(result...)
-}
-
-func (generator *Generator) handlersInterfaces(swagger *openapi3.T) jen.Code {
-	var result []jen.Code
-
-	linq.From(swagger.Paths.Map()).
-		SelectManyT(
-			func(kv linq.KeyValue) linq.Query {
-				path := cast.ToString(kv.Key)
-				taggedInterfaceMethods := map[string][]jen.Code{}
-
-				linq.From(kv.Value.(*openapi3.PathItem).Operations()).
-					GroupByT(func(kv linq.KeyValue) string {
-						return generator.normalizer.normalize(kv.Value.(*openapi3.Operation).Tags[0])
-					},
-						func(kv linq.KeyValue) []jen.Code {
-							name := generator.normalizer.normalizeOperationName(path, cast.ToString(kv.Key))
-							operation := kv.Value.(*openapi3.Operation)
-
-							if operation.RequestBody == nil {
-								if generator.config.PassRawRequest {
-									return []jen.Code{jen.Id(name).Params(
-										jen.Qual("context", "Context"), jen.Id(name+"Request"),
-										jen.Id("*").Qual("net/http", "Request"),
-									).Params(jen.Id(name + "Response"))}
-								}
-
-								return []jen.Code{jen.Id(name).Params(jen.Qual("context", "Context"), jen.Id(name+"Request")).Params(jen.Id(name + "Response"))}
-							}
-
-							//if we have only one content type we don't need to have it inside function name
-							if len(operation.RequestBody.Value.Content) == 1 {
-								if generator.config.PassRawRequest {
-									return []jen.Code{jen.Id(name).Params(
-										jen.Qual("context", "Context"),
-										jen.Id(name+"Request"),
-										jen.Id("*").Qual("net/http", "Request"),
-									).Params(jen.Id(name + "Response"))}
-								}
-
-								return []jen.Code{jen.Id(name).Params(jen.Qual("context", "Context"), jen.Id(name+"Request")).Params(jen.Id(name + "Response"))}
-							}
-
-							var contentTypedInterfaceMethods []jen.Code
-							linq.From(operation.RequestBody.Value.Content).
-								SelectT(func(kv linq.KeyValue) jen.Code {
-									contentTypedName := name + generator.normalizer.contentType(cast.ToString(kv.Key))
-									if generator.config.PassRawRequest {
-										return jen.Id(contentTypedName).Params(
-											jen.Qual("context", "Context"),
-											jen.Id(contentTypedName+"Request"),
-											jen.Id("*").Qual("net/http", "Request"),
-										).Params(jen.Id(name + "Response"))
-									}
-
-									return jen.Id(contentTypedName).Params(jen.Qual("context", "Context"), jen.Id(contentTypedName+"Request")).Params(jen.Id(name + "Response"))
-								}).ToSlice(&contentTypedInterfaceMethods)
-
-							return contentTypedInterfaceMethods
-						}).
-					ToMapByT(&taggedInterfaceMethods,
-						func(kv linq.Group) interface{} { return kv.Key },
-						func(kv linq.Group) (grouped []jen.Code) {
-							linq.From(kv.Group).SelectMany(func(i interface{}) linq.Query { return linq.From(i) }).ToSlice(&grouped)
-							return
-						},
-					)
-
-				return linq.From(taggedInterfaceMethods)
-			}).
-		GroupByT(
-			func(kv linq.KeyValue) interface{} { return kv.Key },
-			func(kv linq.KeyValue) interface{} { return kv.Value },
-		).
-		SelectT(func(kv linq.Group) jen.Code {
-			var grouped []jen.Code
-			linq.From(kv.Group).SelectMany(func(i interface{}) linq.Query { return linq.From(i) }).ToSlice(&grouped)
-			return jen.Type().Id(strings.Title(cast.ToString(kv.Key)) + "Service").Interface(grouped...)
-		}).
-		ToSlice(&result)
-
-	return jen.Null().Add(generator.normalizer.doubleLineAfterEachElement(result...)...)
-}
-
-func (generator *Generator) responseStruct() jen.Code {
-	return jen.Type().Id("response").Struct(
-		jen.Id("statusCode").Id("int"),
-		jen.Id("body").Interface(),
-		jen.Id("bodyRaw").Index().Byte(),
-		jen.Id("contentType").Id("string"),
-		jen.Id("redirectURL").Id("string"),
-		jen.Id("headers").Map(jen.Id("string")).Id("string"),
-		jen.Id("cookies").Index().Qual("net/http", "Cookie"),
-	).Add(jen.Line().Line()).
-		Add(jen.Type().Id("responseInterface").Interface(
-			jen.Id("statusCode").Params().Id("int"),
-			jen.Id("body").Params().Interface(),
-			jen.Id("bodyRaw").Params().Index().Byte(),
-			jen.Id("contentType").Params().Id("string"),
-			jen.Id("redirectURL").Params().Id("string"),
-			jen.Id("cookies").Params().Index().Qual("net/http", "Cookie"),
-			jen.Id("headers").Params().Map(jen.Id("string")).Id("string")))
-}
-
-func (generator *Generator) responseInterface(name string) jen.Code {
-	name = generator.normalizer.decapitalize(name)
-
-	return jen.Type().Id(name + "Response").Interface(jen.Id(name + "Response").Params())
-}
-
-func (generator *Generator) responseType(name string) jen.Code {
-	decapicalizedName := generator.normalizer.decapitalize(name)
-	capitalizedName := strings.Title(name)
-
-	interfaceDeclaration := jen.Type().Id(capitalizedName+"Response").Interface(
-		jen.Id("responseInterface"),
-		jen.Id(decapicalizedName+"Response").Params(),
-	)
-
-	declaration := jen.Type().Id(decapicalizedName + "Response").Struct(jen.Id("response"))
-	interfaceImplementation := jen.Func().Params(jen.Id(decapicalizedName+"Response")).Id(decapicalizedName+"Response").Params().Block().
-		Add(jen.Line(), jen.Line()).
-		Add(jen.Func().Params(
-			jen.Id("response").Id(decapicalizedName+"Response")).Id("statusCode").Params().Params(
-			jen.Id("int")).Block(
-			jen.Return().Id("response").Dot("response").Dot("statusCode"),
-		)).
-		Add(jen.Line(), jen.Line()).
-		Add(jen.Func().Params(
-			jen.Id("response").Id(decapicalizedName+"Response")).Id("body").Params().Params(jen.Interface()).Block(
-			jen.Return().Id("response").Dot("response").Dot("body"),
-		)).
-		Add(jen.Line(), jen.Line()).
-		Add(jen.Func().Params(
-			jen.Id("response").Id(decapicalizedName+"Response")).Id("bodyRaw").Params().Params(jen.Index().Byte()).Block(
-			jen.Return().Id("response").Dot("response").Dot("bodyRaw"),
-		)).
-		Add(jen.Line(), jen.Line()).
-		Add(jen.Func().Params(
-			jen.Id("response").Id(decapicalizedName+"Response")).Id("contentType").Params().Params(
-			jen.Id("string")).Block(
-			jen.Return().Id("response").Dot("response").Dot("contentType"),
-		)).
-		Add(jen.Line(), jen.Line()).
-		Add(jen.Func().Params(
-			jen.Id("response").Id(decapicalizedName+"Response")).Id("redirectURL").Params().Params(
-			jen.Id("string")).Block(
-			jen.Return().Id("response").Dot("response").Dot("redirectURL"),
-		)).
-		Add(jen.Line(), jen.Line()).
-		Add(jen.Func().Params(
-			jen.Id("response").Id(decapicalizedName+"Response")).Id("headers").Params().Params(
-			jen.Map(jen.Id("string")).Id("string")).Block(
-			jen.Return().Id("response").Dot("response").Dot("headers"),
-		)).
-		Add(jen.Line(), jen.Line()).
-		Add(jen.Func().Params(
-			jen.Id("response").Id(decapicalizedName + "Response")).Id("cookies").Params().Params(
-			jen.Index().Qual("net/http", "Cookie")).Block(
-			jen.Return().Id("response").Dot("response").Dot("cookies"),
-		))
-
-	return jen.Null().Add(generator.normalizer.doubleLineAfterEachElement(interfaceDeclaration, declaration, interfaceImplementation)...)
-}
-
-func (generator *Generator) responseImplementationFunc(name string) jen.Code {
-	return jen.Func().Params(jen.Id(strings.Title(name) + "Response")).Id(generator.normalizer.decapitalize(name) + "Response").Params().Block()
-}
-
-//if hasHeaders && hasContentTypes
-//N statusCode -> headersStruct -> M contentType -> body -> assemble
-
-//if hasHeaders && !hasContentTypes
-//N statusCode -> headersStruct -> assemble
-
-//if !hasHeaders && hasContentTypes
-//N statusCode -> M contentType -> body -> assemble
-
-// if !hasHeaders && !hasContentTypes
-// N statusCode -> assemble
-func (generator *Generator) responseBuilders(operationStruct operationStruct) jen.Code {
-	builderConstructorName := generator.builderConstructorName(operationStruct.Name)
-	statusCodesBuilderName := generator.statusCodesBuilderName(operationStruct.PrivateName)
-
-	structBuilder := jen.Type().Id(statusCodesBuilderName).Struct(jen.Id("response"))
-	structConstructor := jen.Func().Id(builderConstructorName).Params().Params(
-		jen.Op("*").Id(statusCodesBuilderName)).Block(
-		jen.Return().Id("new").Call(jen.Id(statusCodesBuilderName)),
-	)
-
-	var results []jen.Code
-
-	linq.From(operationStruct.Responses).
-		SelectT(func(resp operationResponse) (results []jen.Code) {
-			hasHeaders := len(resp.Headers) > 0
-			hasContentTypes := len(resp.ContentTypeBodyNameMap) > 0
-
-			//prepend generated code in following order: assemble -> (optional: content type) -> (optional: headers) -> status codes
-			var nextBuilderName string
-
-			if hasContentTypes {
-				contentTypeBuilderName := generator.contentTypeBuilderName(operationStruct.PrivateName + resp.StatusCode)
-				//content-type struct
-				results = append(results, jen.Type().Id(contentTypeBuilderName).Struct(jen.Id("response")))
-
-				var contentTypeBodyBuild []jen.Code
-
-				//content-types -> body -> build
-				linq.From(resp.ContentTypeBodyNameMap).
-					SelectT(func(kv linq.KeyValue) jen.Code {
-						var result []jen.Code
-
-						contentTypeName := cast.ToString(kv.Key)
-						contentType := cast.ToString(kv.Value)
-						bodyBuilderName := generator.bodyGeneratorName(operationStruct.PrivateName+resp.StatusCode, contentTypeName)
-						assemblerName := generator.assemblerName(operationStruct.Name + resp.StatusCode + generator.normalizer.contentType(contentTypeName))
-
-						result = append(result, generator.responseContentTypeBuilder(contentTypeName, contentType, contentTypeBuilderName, bodyBuilderName, assemblerName, resp.Headers)...)
-
-						//assembler struct, build
-						results = append(results, generator.responseAssembler(assemblerName, operationStruct.InterfaceResponseName, operationStruct.ResponseName)...)
-
-						return jen.Null().Add(generator.normalizer.doubleLineAfterEachElement(result...)...)
-					}).ToSlice(&contentTypeBodyBuild)
-
-				results = generator.normalizer.doubleLineAfterEachElement(append(results, contentTypeBodyBuild...)...)
-				nextBuilderName = contentTypeBuilderName
-			} else {
-				//assembler struct, build
-				assemblerName := generator.assemblerName(operationStruct.Name + resp.StatusCode)
-				results = append(results, generator.responseAssembler(assemblerName, operationStruct.InterfaceResponseName, operationStruct.ResponseName)...)
-				nextBuilderName = assemblerName
-			}
-
-			if resp.SetCookie {
-				cookiesBuilderName := generator.cookiesBuilderName(operationStruct.PrivateName + resp.StatusCode)
-				results = append(generator.responseCookiesBuilder(cookiesBuilderName, nextBuilderName), results...)
-				nextBuilderName = cookiesBuilderName
-			}
-
-			if hasHeaders {
-				headersStructName := generator.headersStructName(operationStruct.Name + resp.StatusCode)
-				headersBuilderName := generator.headersBuilderName(operationStruct.PrivateName + resp.StatusCode)
-				results = append(generator.responseHeadersBuilder(resp.Headers, headersStructName, headersBuilderName, nextBuilderName), results...)
-				nextBuilderName = headersBuilderName
-			}
-
-			results = append(generator.responseStatusCodeBuilder(resp, statusCodesBuilderName, nextBuilderName), results...)
-			return
-		}).
-		SelectManyT(func(builders []jen.Code) linq.Query { return linq.From(builders) }).
-		ToSlice(&results)
-
-	return jen.Null().Add(generator.normalizer.doubleLineAfterEachElement(append([]jen.Code{structBuilder, structConstructor}, results...)...)...)
-}
-
-func (generator *Generator) responseContentTypeBuilder(contentTypeName string, contentType string, contentTypeBuilderName string, bodyBuilderName string, nextBuilderName string, headers map[string]*openapi3.HeaderRef) (results []jen.Code) {
-	contentTypeFuncName := generator.contentTypeFuncName(contentTypeName)
-	results = append(results, jen.Func().Params(
-		jen.Id("builder").Op("*").Id(contentTypeBuilderName)).Id(contentTypeFuncName).Params().Params(
-		jen.Op("*").Id(bodyBuilderName)).Block(
-		jen.Id("builder").Dot("response").Dot("contentType").Op("=").Lit(contentTypeName),
-		jen.Line().Return().Op("&").Id(bodyBuilderName).Values(jen.Id("response").Op(":").Id("builder").Dot("response")),
-	))
-
-	results = append(results, jen.Type().Id(bodyBuilderName).Struct(
-		jen.Id("response"),
-	))
-
-	results = append(results, jen.Func().Params(
-		jen.Id("builder").Op("*").Id(bodyBuilderName)).Id("BodyBytesWithEncoding").Params(
-		jen.Id("encoding").String(), jen.Id("body").Index().Byte()).Params(
-		jen.Op("*").Id(nextBuilderName)).Block(
-		jen.Id("builder").Dot("response").Dot("bodyRaw").Op("=").Id("body"),
-		jen.If(jen.Id("builder").Dot("response").Dot("headers").Op("==").Id("nil")).Block(
-			jen.Id("builder").Dot("response").Dot("headers").Op("=").Id("make").Call(jen.Map(jen.Id("string")).Id("string")),
-		),
-		jen.Id("builder").Dot("response").Dot("headers").Index(jen.Lit("Content-Encoding")).Op("=").Id("encoding"),
-		jen.Line().Return().Op("&").Id(nextBuilderName).Values(jen.Id("response").Op(":").Id("builder").Dot("response"))))
-
-	results = append(results, jen.Func().Params(
-		jen.Id("builder").Op("*").Id(bodyBuilderName)).Id("BodyBytes").Params(
-		jen.Id("body").Index().Byte()).Params(
-		jen.Op("*").Id(nextBuilderName)).Block(
-		jen.Id("builder").Dot("response").Dot("bodyRaw").Op("=").Id("body"),
-		jen.Line().Return().Op("&").Id(nextBuilderName).Values(jen.Id("response").Op(":").Id("builder").Dot("response")),
-	))
-
-	results = append(results, jen.Func().Params(
-		jen.Id("builder").Op("*").Id(bodyBuilderName)).Id("Body").Params(
-		jen.Id("body").Qual(generator.config.ComponentsPackage, contentType)).Params(
-		jen.Op("*").Id(nextBuilderName)).Block(
-		jen.Id("builder").Dot("response").Dot("body").Op("=").Id("body"),
-		jen.Line().Return().Op("&").Id(nextBuilderName).Values(jen.Id("response").Op(":").Id("builder").Dot("response")),
-	))
-
-	return results
-}
-
-func (generator *Generator) responseStatusCodeBuilder(resp operationResponse, builderName string, nextBuilderName string) (results []jen.Code) {
-	hasContentTypes := len(resp.ContentTypeBodyNameMap) > 0
-	isRedirect := slices.Contains([]string{"301", "302", "303", "307", "308"}, resp.StatusCode) && !hasContentTypes
-
-	if isRedirect {
-		results = append(results, jen.Func().Params(
-			jen.Id("builder").Op("*").Id(builderName)).Id("StatusCode"+resp.StatusCode).Params(jen.Id("redirectURL").String()).Params(
-			jen.Op("*").Id(nextBuilderName)).Block(
-			jen.Id("builder").Dot("response").Dot("statusCode").Op("=").Lit(cast.ToInt(resp.StatusCode)),
-			jen.Id("builder").Dot("response").Dot("redirectURL").Op("=").Id("redirectURL"),
-			jen.Line().Return().Op("&").Id(nextBuilderName).Values(jen.Id("response").Op(":").Id("builder").Dot("response")),
-		))
-	} else {
-		results = append(results, jen.Func().Params(
-			jen.Id("builder").Op("*").Id(builderName)).Id("StatusCode"+resp.StatusCode).Params().Params(
-			jen.Op("*").Id(nextBuilderName)).Block(
-			jen.Id("builder").Dot("response").Dot("statusCode").Op("=").Lit(cast.ToInt(resp.StatusCode)),
-			jen.Line().Return().Op("&").Id(nextBuilderName).Values(jen.Id("response").Op(":").Id("builder").Dot("response")),
-		))
-	}
-	return
-}
-
-func (generator *Generator) responseHeadersBuilder(headers map[string]*openapi3.HeaderRef, headersStructName string, headersBuilderName string, nextBuilderName string) (results []jen.Code) {
-	//headers struct
-	results = append(results, generator.headersStruct(headersStructName, headers))
-
-	//headers builder struct
-	results = append(results, jen.Type().Id(headersBuilderName).Struct(jen.Id("response")))
-
-	//headers builder.Headers(...)
-	results = append(results,
-		jen.Func().Params(
-			jen.Id("builder").Op("*").Id(headersBuilderName)).Id("Headers").Params(
-			jen.Id("headers").Id(headersStructName)).Params(
-			jen.Op("*").Id(nextBuilderName)).Block(
-			jen.Id("builder").Dot("headers").Op("=").Id("headers").Dot("toMap").Call(),
-			jen.Line().Return().Op("&").Id(nextBuilderName).Values(jen.Id("response").Op(":").Id("builder").Dot("response")),
-		))
-	return
-}
-
-func (generator *Generator) responseCookiesBuilder(cookieBuilderName string, nextBuilderName string) (results []jen.Code) {
-	//headers builder struct
-	results = append(results, jen.Type().Id(cookieBuilderName).Struct(jen.Id("response")))
-
-	//headers builder.SetCookie(...)
-	results = append(results,
-		jen.Func().Params(jen.Id("builder").Op("*").Id(cookieBuilderName)).
-			Id("SetCookie").Params(
-			jen.Id("cookie").Op("...").Qual("net/http", "Cookie")).
-			Params(jen.Op("*").Id(nextBuilderName)).Block(
-			jen.Id("builder").Dot("cookies").Op("=").Id("cookie"),
-			jen.Return().Op("&").Id(nextBuilderName).Values(jen.Id("response").Op(":").Id("builder").Dot("response"))))
-	return
-}
-
-func (generator *Generator) responseAssembler(assemblerName string, interfaceResponseName string, responseName string) (results []jen.Code) {
-	//assembler struct
-	results = append(results, jen.Type().Id(assemblerName).Struct(jen.Id("response")))
-
-	//assembler.Build()
-	results = append(results, jen.Func().Params(
-		jen.Id("builder").Op("*").Id(assemblerName)).Id("Build").Params().Params(
-		jen.Id(interfaceResponseName)).Block(
-		jen.Return().Id(responseName).Values(jen.Id("response").Op(":").Id("builder").Dot("response"))),
-	)
-	return
-}
-
-func (generator *Generator) securitySchemas(swagger *openapi3.T) jen.Code {
-	code := jen.Type().Id("SecurityScheme").Id("string").Line().Line()
-
-	var consts []jen.Code
-	linq.From(swagger.Components.SecuritySchemes).
-		SelectT(func(kv linq.KeyValue) jen.Code {
-			name := strings.Title(cast.ToString(kv.Key))
-			return jen.Id("SecurityScheme" + name).Id("SecurityScheme").Op("=").Lit(name)
-		}).
-		ToSlice(&consts)
-
-	code = code.Const().Defs(consts...).Line().Line()
-
-	code = code.Line().Line().
-		Type().Id("securityProcessor").Struct(
-		jen.Id("scheme").Id("SecurityScheme"),
-		jen.Id("extract").Func().Params(jen.Id("r").Op("*").Qual("net/http", "Request")).
-			Params(jen.Id("string"), jen.Id("string"), jen.Id("bool")),
-		jen.Id("handle").Func().Params(jen.Id("r").Op("*").Qual("net/http", "Request"),
-			jen.Id("scheme").Id("SecurityScheme"), jen.Id("name").Id("string"),
-			jen.Id("value").Id("string")).Params(
-			jen.Id("error")))
-
-	var extractorsHeadersFuncs []jen.Code
-	linq.From(swagger.Components.SecuritySchemes).
-		SelectT(func(kv linq.KeyValue) jen.Code {
-			name := generator.normalizer.normalize(cast.ToString(kv.Key))
-			schema := kv.Value.(*openapi3.SecuritySchemeRef)
-
-			if schema.Value.Type == "http" {
-				ifStatement := jen.Null()
-				assignment := jen.Null()
-				if schema.Value.Scheme == "bearer" {
-					ifStatement = ifStatement.Op("!").Qual("strings", "HasPrefix").Call(jen.Id("value"), jen.Lit("Bearer "))
-					assignment = assignment.Id("value").Op("=").Id("value").Index(jen.Lit(7), jen.Empty())
-				} else {
-					ifStatement = ifStatement.Op("!").Qual("strings", "HasPrefix").Call(jen.Id("value"), jen.Lit("Basic "))
-					assignment = assignment.Id("value").Op("=").Id("value").Index(jen.Lit(6), jen.Empty())
-				}
-
-				return jen.Line().Id("SecurityScheme"+strings.Title(name)).Op(":").Func().Params(
-					jen.Id("r").Op("*").Qual("net/http", "Request")).Params(jen.Id("string"), jen.Id("string"),
-					jen.Id("bool")).Block(
-					jen.Id("value").Op(":=").Id("r").Dot("Header").Dot("Get").Call(jen.Lit("Authorization")).Line(),
-					jen.If(ifStatement).Block(jen.Return().List(jen.Lit(""), jen.Lit(""), jen.Id("false"))).Line(),
-					assignment.Line(),
-					jen.Return().List(jen.Lit("Authorization"), jen.Id("value"), jen.Id("value").Op("!=").Lit("")))
-			}
-
-			if schema.Value.Type == "apiKey" {
-				switch schema.Value.In {
-				case "header":
-					return jen.Line().Id("SecurityScheme"+strings.Title(name)).Op(":").Func().Params(
-						jen.Id("r").Op("*").Qual("net/http",
-							"Request")).Params(
-						jen.Id("string"), jen.Id("string"),
-						jen.Id("bool")).Block(
-						jen.Id("value").Op(":=").Id("r").Dot("Header").Dot("Get").Call(jen.Lit(schema.Value.Name)).Line(),
-						jen.Return().List(jen.Lit(schema.Value.Name), jen.Id("value"),
-							jen.Id("value").Op("!=").Lit("")))
-				case "cookie":
-					return jen.Line().Id("SecurityScheme"+strings.Title(name)).Op(":").Func().Params(
-						jen.Id("r").Op("*").Qual("net/http",
-							"Request")).Params(
-						jen.Id("string"), jen.Id("string"),
-						jen.Id("bool")).Block(
-						jen.List(jen.Id("cookie"), jen.Id("err")).
-							Op(":=").Id("r").Dot("Cookie").Call(jen.Lit(schema.Value.Name)).Line(),
-						jen.If(jen.Id("err").Op("!=").Id("nil")).Block(jen.Return().List(jen.Lit(""), jen.Lit(""), jen.Id("false"))).Line(),
-						jen.Return().List(jen.Id("cookie").Dot("Name"), jen.Id("cookie").Dot("Value"), jen.Id("true")))
-				}
-			}
-
-			return jen.Null()
-		}).ToSlice(&extractorsHeadersFuncs)
-
-	extractorsHeadersFuncs = append(extractorsHeadersFuncs, jen.Line())
-
-	code = code.Line().Line().Var().Id("securityExtractorsFuncs").Op("=").Map(jen.Id("SecurityScheme")).Func().Params(
-		jen.Id("r").Op("*").Qual("net/http", "Request")).Params(jen.Id("string"), jen.Id("string"),
-		jen.Id("bool")).Values(extractorsHeadersFuncs...)
-
-	var interfaceFuncs []jen.Code
-	linq.From(swagger.Components.SecuritySchemes).
-		SelectT(func(kv linq.KeyValue) interface{} { return kv.Key }).
-		SelectT(func(name string) jen.Code {
-			return jen.Id("SecurityScheme"+strings.Title(name)).Params(
-				jen.Id("r").Op("*").Qual("net/http",
-					"Request"),
-				jen.Id("scheme").Id("SecurityScheme"),
-				jen.Id("name").Id("string"),
-				jen.Id("value").Id("string")).Params(
-				jen.Id("error"))
-		}).ToSlice(&interfaceFuncs)
-
-	code = code.Line().Line().Type().Id("SecuritySchemas").Interface(interfaceFuncs...)
-
-	code = code.Line().Line().Type().Id("SecurityCheckResult").Struct(
-		jen.Id("Scheme").Id("SecurityScheme"),
-		jen.Id("Value").Id("string"),
-	)
-
-	return code
-}
-
-func (generator *Generator) headersStruct(name string, headers map[string]*openapi3.HeaderRef) jen.Code {
-	if len(headers) == 0 {
-		return jen.Null()
-	}
-
-	var headersCode []jen.Code
-
-	linq.From(headers).SelectT(func(kv linq.KeyValue) jen.Code {
-		name := generator.normalizer.normalize(cast.ToString(kv.Key))
-		field := jen.Id(name)
-
-		generator.typee.fillGoType(field, "", name, kv.Value.(*openapi3.HeaderRef).Value.Schema, false, false)
-
-		return field
-	}).ToSlice(&headersCode)
-
-	headersStruct := jen.Type().Id(name).Struct(headersCode...)
-
-	var headersMapCode []jen.Code
-
-	linq.From(headers).SelectT(func(kv linq.KeyValue) jen.Code {
-		key := cast.ToString(kv.Key)
-		name := generator.normalizer.normalize(key)
-		return jen.Lit(key).Op(":").Qual("github.com/spf13/cast", "ToString").Call(jen.Id("headers").Dot(name))
-	}).ToSlice(&headersMapCode)
-
-	headersToMap := jen.Func().Params(
-		jen.Id("headers").Id(name)).Id("toMap").Params().Params(
-		jen.Map(jen.Id("string")).Id("string")).Block(
-		jen.Return().Map(jen.Id("string")).Id("string").
-			Values(headersMapCode...))
-
-	return jen.Null().Add(generator.normalizer.doubleLineAfterEachElement(headersStruct, headersToMap)...)
-}
-
-=======
 // specCode generates the OpenAPI specification code
->>>>>>> b353ede5
 func (generator *Generator) specCode(swagger *openapi3.T) jen.Code {
 	specBytes, err := swagger.MarshalJSON()
 	if err != nil {
